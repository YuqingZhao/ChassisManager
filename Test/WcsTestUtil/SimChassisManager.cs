<<<<<<< HEAD
﻿// Copyright © Microsoft Open Technologies, Inc.
// All Rights Reserved
// Licensed under the Apache License, Version 2.0 (the "License"); 
// you may not use this file except in compliance with the License.
// You may obtain a copy of the License at 
// http://www.apache.org/licenses/LICENSE-2.0 

// THIS CODE IS PROVIDED ON AN *AS IS* BASIS, WITHOUT WARRANTIES OR CONDITIONS OF ANY
// KIND, EITHER EXPRESS OR IMPLIED, INCLUDING WITHOUT LIMITATION ANY IMPLIED WARRANTIES OR
// CONDITIONS OF TITLE, FITNESS FOR A PARTICULAR PURPOSE, MERCHANTABLITY OR NON-INFRINGEMENT. 
// See the Apache 2 License for the specific language governing permissions and limitations under the License. 

namespace WcsTestUtil
{
    using System;
    using System.Threading;
    using System.Collections.Generic;
    using System.Collections.Concurrent;
    using System.Linq;
    using System.Text;
    using Microsoft.GFS.WCS.ChassisManager;
    using Microsoft.GFS.WCS.ChassisManager.Ipmi;
    internal static class SimChassisManager
    {
        static private bool haveAllTestsPassed = true;
        const string strFail = "[FAIL] ";
        const string strPass = "[PASS] ";
        const byte success = 0x00;
        const byte failure = 0xff;
        const byte bladeId = 0x01;
        internal static void Initialize()
        {
            bool isSelfTest = true;
            int numRequesters = 1;
            bool bladeInitialized = false;
            CompletionCode completionCode = CommunicationDevice.Init();
            if (CompletionCodeChecker.Failed(completionCode) == true)
            {
                Console.WriteLine(strFail + "Failed to initialize CommunicationDevice");
                return;
            }
            Console.WriteLine(strPass + "CM CommunicationDevice.Init succeedded");
            if (isSelfTest == true)
            {
                numRequesters = 1;
            }
            else
            {
                numRequesters = 2;
            }
            Thread[] requesterThreads = new Thread[numRequesters];
            for (int i = 0; i < numRequesters; i++)
            {
                if (isSelfTest == true)
                {
                    requesterThreads[i] = new Thread(DoSelfTest);
                }
                requesterThreads[i].Start();
                Thread.Sleep(1000);
            }
            for (int i = 0; i < numRequesters; i++)
            {
                requesterThreads[i].Join();
            }
            if (haveAllTestsPassed == true)
            {
                Console.WriteLine(strPass + "All the Chassis Manager internal tests have passed");
                if (InitializeFacade())
                {
                    // blade was initialized
                    bladeInitialized = true;
                    Console.WriteLine(strPass + "All the Chassis Manager internal tests have passed");
                }
                else
                {
                    Console.WriteLine(strFail + "The WCS Blade in Slot 1 failed to properly initialize");
                }
            }
            else
            {
                Console.WriteLine(strFail + "Some of the Chassis Manager internal tests have failed");
            }
            if (bladeInitialized)
            {
                ExecuteAllBladeCommands();
                WcsBladeFacade.Release();
            }
            CommunicationDevice.Release();
        }
        private static void SendReceiveDevices(PriorityLevel priority, byte deviceType, ref byte[] request, int numDevices)
        {
            byte deviceId;
            byte[] response;
            for (byte i = 1; i <= numDevices; i++)
            {
                response = null;
                deviceId = i;
                CommunicationDevice.SendReceive(priority, deviceType, deviceId, request, out response);
                CheckAndPrintResponsePacket(deviceId, ref response);
            }
        }
        private static void CheckAndPrintResponsePacket(byte deviceId, ref byte[] response)
        {
            if (response == null)
            {
                Console.WriteLine(strFail + "response is null");
            }
            else
            {
                byte completionCode = response[0];
                if (CompletionCodeChecker.Succeeded((CompletionCode)completionCode) == true)
                {
                    Console.Write(strPass);
                }
                else
                {
                    haveAllTestsPassed = false;
                    Console.Write(strFail);
                }
                Console.Write("Response from Device {0}: ", deviceId);
                for (int i = 0; i < response.Length; i++)
                {
                    Console.Write("[{0:x}]", response[i]);
                }
                Console.WriteLine("");
            }
        }
        private static void DoSelfTest()
        {
            byte[] request = null;
            PriorityLevel priority = PriorityLevel.System;
            byte deviceType;
            const int numFansToTest = 6;
            const int numPsusToTest = 6;
            // Test fans
            // Set fan speed
            Console.WriteLine("# Testing SetFanSpeed");
            deviceType = (byte)DeviceType.Fan;
            request = new byte[4];
            request[0] = (byte)FunctionCode.SetFanSpeed;
            request[1] = 1;
            request[2] = 0;
            // PWM duty cycle
            request[3] = 100;
            SendReceiveDevices(priority, deviceType, ref request, 1);
            // Get fan speed
            Console.WriteLine("# Testing GetFanSpeed");
            deviceType = (byte)DeviceType.Fan;
            request = null;
            request = new byte[3];
            request[0] = (byte)FunctionCode.GetFanSpeed;
            SendReceiveDevices(priority, deviceType, ref request, numFansToTest);
            // Test PSUs
            //Console.WriteLine("# Testing PsuStatusWord");
            //deviceType = (byte)DeviceType.Psu;
            //request = null;
            //request = new byte[3];
            //request[0] = (byte)FunctionCode.PsuOperations;
            //SendReceiveDevices(priority, deviceType, ref request, numPsusToTest);
            //Console.WriteLine("# Testing PsuReadPout");
            //request = null;
            //request = new byte[3];
            //request[0] = (byte)FunctionCode.PsuReadPout;
            //SendReceiveDevices(priority, deviceType, ref request, numPsusToTest);
            //Console.WriteLine("# Testing PsuReadSerialNumber");
            //request = null;
            //request = new byte[3];
            //request[0] = (byte)FunctionCode.PsuReadSerialNumber;
            //SendReceiveDevices(priority, deviceType, ref request, numPsusToTest);
            // Test blade_enable
            Console.WriteLine("# Testing blade_enable");
            deviceType = (byte)DeviceType.Power;
            request = null;
            request = new byte[3];
            request[0] = (byte)FunctionCode.TurnOnServer;
            SendReceiveDevices(priority, deviceType, ref request, ConfigLoaded.Population);
            Console.WriteLine("# Testing blade_enable status");
            deviceType = (byte)DeviceType.Power;
            request = null;
            request = new byte[3];
            request[0] = (byte)FunctionCode.GetServerPowerStatus;
            SendReceiveDevices(priority, deviceType, ref request, ConfigLoaded.Population);
            //// Test servers
            //Console.WriteLine("# Testing IPMI BladeInitialize");
            //DateTime startTime = DateTime.Now;
            
            //DateTime stopTime = DateTime.Now;
            //TimeSpan executionTime = stopTime - startTime;
            //Console.WriteLine("Elapsed time for IPMI initialization: {0}", executionTime.TotalSeconds);
            // Test watch dog timer
            Console.WriteLine("# Testing WatchDogTimer");
            deviceType = (byte)DeviceType.WatchDogTimer;
            request = null;
            request = new byte[3];
            request[0] = (byte)FunctionCode.EnableWatchDogTimer;
            SendReceiveDevices(priority, deviceType, ref request, 1);
            Console.WriteLine("# Testing ResetWatchDogTimer");
            deviceType = (byte)DeviceType.WatchDogTimer;
            request = null;
            request = new byte[3];
            request[0] = (byte)FunctionCode.ResetWatchDogTimer;
            SendReceiveDevices(priority, deviceType, ref request, 1);
            Console.WriteLine("# Testing StatusLed/TurnOnLed");
            deviceType = (byte)DeviceType.StatusLed;
            request = null;
            request = new byte[3];
            request[0] = (byte)FunctionCode.TurnOnLed;
            SendReceiveDevices(priority, deviceType, ref request, 1);
            Console.WriteLine("# Testing StatusLed/GetLedStatus");
            deviceType = (byte)DeviceType.StatusLed;
            request = null;
            request = new byte[3];
            request[0] = (byte)FunctionCode.GetLedStatus;
            SendReceiveDevices(priority, deviceType, ref request, 1);
            Console.WriteLine("# Testing RearAttentionLed/TurnOnLed");
            deviceType = (byte)DeviceType.RearAttentionLed;
            request = null;
            request = new byte[3];
            request[0] = (byte)FunctionCode.TurnOnLed;
            SendReceiveDevices(priority, deviceType, ref request, 1);
            Console.WriteLine("# Testing StatusLed/GetLedStatus");
            deviceType = (byte)DeviceType.StatusLed;
            request = null;
            request = new byte[3];
            request[0] = (byte)FunctionCode.GetLedStatus;
            SendReceiveDevices(priority, deviceType, ref request, 1);
            Console.WriteLine("# Testing TurnOffPowerSwitch");
            deviceType = (byte)DeviceType.PowerSwitch;
            request = null;
            request = new byte[3];
            request[0] = (byte)FunctionCode.TurnOffPowerSwitch;
            SendReceiveDevices(priority, deviceType, ref request, ConfigLoaded.NumPowerSwitches);
            Console.WriteLine("# Testing GetPowerSwitchStatus");
            request = null;
            request = new byte[3];
            request[0] = (byte)FunctionCode.GetPowerSwitchStatus;
            SendReceiveDevices(priority, deviceType, ref request, ConfigLoaded.NumPowerSwitches);
            Thread.Sleep(3000);
            Console.WriteLine("# Testing TurnOnPowerSwitch");
            deviceType = (byte)DeviceType.PowerSwitch;
            request = null;
            request = new byte[3];
            request[0] = (byte)FunctionCode.TurnOnPowerSwitch;
            SendReceiveDevices(priority, deviceType, ref request, ConfigLoaded.NumPowerSwitches);
            Console.WriteLine("# Testing GetPowerSwitchStatus");
            request = null;
            request = new byte[3];
            request[0] = (byte)FunctionCode.GetPowerSwitchStatus;
            SendReceiveDevices(priority, deviceType, ref request, ConfigLoaded.NumPowerSwitches);
            Random rand = new Random();
            byte baseValue = (byte)(rand.Next() % 10);
            Console.WriteLine("# Testing WriteEeprom (baseValue: {0})", baseValue);
            deviceType = (byte)DeviceType.ChassisFruEeprom;
            const int offsetPlusLengthInBytes = 4;
            const int dataSizeLowByte = 63;
            const int dataSizeHighByte = 0;
            const int offsetLowByte = 3;
            const int offsetHighByte = 2;
            request = null;
            request = new byte[3 + offsetPlusLengthInBytes + dataSizeLowByte];
            request[0] = (byte)FunctionCode.WriteEeprom;
            request[1] = offsetPlusLengthInBytes + dataSizeLowByte;
            request[2] = 0;
            request[3] = offsetLowByte;
            request[4] = offsetHighByte;
            request[5] = dataSizeLowByte;
            request[6] = dataSizeHighByte;
            for (int i = 0; i < dataSizeLowByte; i++)
            {
                request[i + 7] = (byte)(i + baseValue);
            }
            SendReceiveDevices(priority, deviceType, ref request, 1);
            Console.WriteLine("# Testing ReadEeprom");
            request = null;
            request = new byte[3 + offsetPlusLengthInBytes];
            request[0] = (byte)FunctionCode.ReadEeprom;
            request[1] = offsetPlusLengthInBytes;
            request[2] = 0;
            request[3] = offsetLowByte;
            request[4] = offsetHighByte;
            request[5] = dataSizeLowByte;
            request[6] = dataSizeHighByte;
            SendReceiveDevices(priority, deviceType, ref request, 1);
        }
        private static bool InitializeFacade()
        {
            WcsBladeFacade.Initialize();
            return InitializeBlade();
        }
        private static bool InitializeBlade()
        {
            return WcsBladeFacade.InitializeClient(bladeId);
        }
        private static void ExecuteAllBladeCommands()
        {
            ResponseBase response = new CustomResponse(failure);
            // Get the Power Status of a given device
            response = WcsBladeFacade.GetPowerStatus(bladeId);
            ValidateResponse(response, "Get Power Status");
            // Get Sensor Reading
            response = WcsBladeFacade.GetSensorReading(bladeId, 0x01);
            ValidateResponse(response, "Get Sensor Reading");
            // Get Blade Information
            BladeStatusInfo bladeInfo = WcsBladeFacade.GetBladeInfo(bladeId);
            ValidateResponse(response, "Get Blade Info");
            // Get Fru Device info for Given Device Id
            FruDevice fru = WcsBladeFacade.GetFruDeviceInfo(bladeId);
            ValidateResponse(response, "Get Fru Device");
            // Queries BMC for the currently set boot device.
            response = WcsBladeFacade.GetNextBoot(bladeId);
            ValidateResponse(response, "Get Next Boot");
            // Set next boot device
            response = WcsBladeFacade.SetNextBoot(bladeId, BootType.ForceDefaultHdd, true, false);
            ValidateResponse(response, "Set Next Boot");
            // Physically identify the computer by using a light or sound.
            if (WcsBladeFacade.Identify(bladeId, 255))
            {
                ValidateResponse(new CustomResponse(success), "Set Identify: On");
            }
            else
            {
                ValidateResponse(new CustomResponse(failure), "Set Identify: On");
            }
            // Physically identify the computer by using a light or sound.
            if (WcsBladeFacade.Identify(bladeId, 0))
            {
                ValidateResponse(new CustomResponse(success), "Set Identify: Off");
            }
            else
            {
                ValidateResponse(new CustomResponse(failure), "Set Identify: Off");
            }
            // Set the Power Cycle interval.
            if (WcsBladeFacade.SetPowerCycleInterval(bladeId, 0x08))
            {
                ValidateResponse(new CustomResponse(success), "Set Power Cycle Interval: 8");
            }
            else
            {
                ValidateResponse(new CustomResponse(failure), "Set Power Cycle Interval: 8");
            }
            // Set the computer power state Off
            if (WcsBladeFacade.SetPowerState(bladeId, IpmiPowerState.Off) == 0x00)
            {
                ValidateResponse(new CustomResponse(success), "SetPowerState: Off");
            }
            else
            {
                ValidateResponse(new CustomResponse(failure), "SetPowerState: Off");
            }
            // Set the computer power state On
            if (WcsBladeFacade.SetPowerState(bladeId, IpmiPowerState.On) == 0x00)
            {
                ValidateResponse(new CustomResponse(success), "SetPowerState: On");
            }
            else
            {
                ValidateResponse(new CustomResponse(failure), "SetPowerState: On");
            }
            // Gets BMC firmware revision.  Returns HEX string.
            response = WcsBladeFacade.GetFirmware(bladeId);
            ValidateResponse(response, "Get Firmware");
            // Queries BMC for the GUID of the system.
            response = WcsBladeFacade.GetSystemGuid(bladeId);
            ValidateResponse(response, "Get System Guid");
            // Reset SEL Log
            WcsBladeFacade.ClearSel(bladeId);
            ValidateResponse(response, "Clear Sel");
            // Recursively retrieves System Event Log entries.
            response = WcsBladeFacade.GetSel(bladeId);
            ValidateResponse(response, "Get Sel");
            //  Get System Event Log Information. Returns SEL Info.
            response = WcsBladeFacade.GetSelInfo(bladeId);
            ValidateResponse(response, "Get Sel Info");
            // Sensor Data Record
            ConcurrentDictionary<byte, SensorMetadataBase> sdr = WcsBladeFacade.Sdr(bladeId);
            // Get Device Id Command
            response = WcsBladeFacade.GetDeviceId(bladeId);
            ValidateResponse(response, "Get DeviceId");
            // Get/Set Power Policy
            response = WcsBladeFacade.SetPowerRestorePolicy(bladeId, PowerRestoreOption.StayOff);
            ValidateResponse(response, "Set Power Restore Policy: Off");
            response = WcsBladeFacade.SetPowerRestorePolicy(bladeId, PowerRestoreOption.AlwaysPowerUp);
            ValidateResponse(response, "Set Power Restore Policy: Always On");
            // Switches Serial Port Access from BMC to System for Console Redirection
            response = WcsBladeFacade.SetSerialMuxSwitch(bladeId, MuxSwtich.ForceSystem);
            ValidateResponse(response, "Set Serial MuxSwitch");
            // Switches Serial port sharing from System to Bmc
            response = WcsBladeFacade.ResetSerialMux(bladeId);
            ValidateResponse(response, "Reset Serial Mux");
            // Get the current advanced state of the host computer.
            response = WcsBladeFacade.GetChassisState(bladeId);
            ValidateResponse(response, "Get Chassis State");
            // Get Processor Information
            response = WcsBladeFacade.GetProcessorInfo(bladeId, 0x01);
            ValidateResponse(response, "Get Processor Info");
            // Get Memory Information
            response = WcsBladeFacade.GetMemoryInfo(bladeId, 0x01);
            ValidateResponse(response, "Get Memory Info");
            // Get PCIe Info
            response = WcsBladeFacade.GetPCIeInfo(bladeId, 0x01);
            ValidateResponse(response, "Get PCIe Info");
            // Get Nic Info
            response = WcsBladeFacade.GetNicInfo(bladeId, 0x01);
            ValidateResponse(response, "Get Nic Info");
            // Get Hardware Info
            HardwareStatus hwStatus = WcsBladeFacade.GetHardwareInfo(bladeId, true, true,
                        true, true, true, true, true, true, true);
            if (hwStatus.CompletionCode == 0x00)
            { ValidateResponse(new CustomResponse(success), "Hardware Status"); }
            else
            { ValidateResponse(new CustomResponse(failure), "Hardware Status"); }
            // DCMI Get Power Limit Command
            response = WcsBladeFacade.GetPowerLimit(bladeId);
            ValidateResponse(response, "Get Power Limit");
            // DCMI Set Power Limit Command
            response = WcsBladeFacade.SetPowerLimit(bladeId, 220, 6000, 0x00, 0x00);
            ValidateResponse(response, "Set Power Limit");
            // DCMI Get Power Reading Command
            List<PowerReading> pwReadings = WcsBladeFacade.GetPowerReading(bladeId);
            if(pwReadings.Count > 0)
            {
                ValidateResponse(pwReadings[0], "Get Power Reading");
            }
            else
            {
                ValidateResponse(new CustomResponse(failure), "Get Power Reading");
            }
            // Activate/Deactivate DCMI power limit
            if (WcsBladeFacade.ActivatePowerLimit(bladeId, true))
            {
                ValidateResponse(new CustomResponse(success), "Activate Power Limit");
            }
            else
            {
                ValidateResponse(new CustomResponse(failure), "Activate Power Limit");
            }
            if (WcsBladeFacade.ActivatePowerLimit(bladeId, false))
            {
                ValidateResponse(new CustomResponse(success), "Activate Power Limit");
            }
            else
            {
                ValidateResponse(new CustomResponse(failure), "Activate Power Limit");
            }
        }
        private static void ValidateResponse(ResponseBase response, string command)
        {
            if (response.CompletionCode == 0x00)
                Console.WriteLine("{0} Command {1}", strPass, command);
            else
                Console.WriteLine("{0} Command {1}", strFail, command);
        }
        internal class CustomResponse : ResponseBase
        {
            internal CustomResponse(byte completionCode)
            { base.CompletionCode = completionCode; }
            internal override void SetParamaters(byte[] param)
            { }
        }
    }
}
=======
﻿// Copyright © Microsoft Open Technologies, Inc.
// All Rights Reserved
// Licensed under the Apache License, Version 2.0 (the "License"); 
// you may not use this file except in compliance with the License.
// You may obtain a copy of the License at 
// http://www.apache.org/licenses/LICENSE-2.0 

// THIS CODE IS PROVIDED ON AN *AS IS* BASIS, WITHOUT WARRANTIES OR CONDITIONS OF ANY
// KIND, EITHER EXPRESS OR IMPLIED, INCLUDING WITHOUT LIMITATION ANY IMPLIED WARRANTIES OR
// CONDITIONS OF TITLE, FITNESS FOR A PARTICULAR PURPOSE, MERCHANTABLITY OR NON-INFRINGEMENT. 
// See the Apache 2 License for the specific language governing permissions and limitations under the License. 

namespace WcsTestUtil
{
    using System;
    using System.Threading;
    using System.Collections.Generic;
    using System.Collections.Concurrent;
    using System.Linq;
    using System.Text;
    using Microsoft.GFS.WCS.ChassisManager;
    using Microsoft.GFS.WCS.ChassisManager.Ipmi;
    internal static class SimChassisManager
    {
        static private bool haveAllTestsPassed = true;
        const string strFail = "[FAIL] ";
        const string strPass = "[PASS] ";
        const byte success = 0x00;
        const byte failure = 0xff;
        const byte bladeId = 0x01;
        internal static void Initialize()
        {
            bool isSelfTest = true;
            int numRequesters = 1;
            bool bladeInitialized = false;
            CompletionCode completionCode = CommunicationDevice.Init();
            if (CompletionCodeChecker.Failed(completionCode) == true)
            {
                Console.WriteLine(strFail + "Failed to initialize CommunicationDevice");
                return;
            }
            Console.WriteLine(strPass + "CM CommunicationDevice.Init succeedded");
            if (isSelfTest == true)
            {
                numRequesters = 1;
            }
            else
            {
                numRequesters = 2;
            }
            Thread[] requesterThreads = new Thread[numRequesters];
            for (int i = 0; i < numRequesters; i++)
            {
                if (isSelfTest == true)
                {
                    requesterThreads[i] = new Thread(DoSelfTest);
                }
                requesterThreads[i].Start();
                Thread.Sleep(1000);
            }
            for (int i = 0; i < numRequesters; i++)
            {
                requesterThreads[i].Join();
            }
            if (haveAllTestsPassed == true)
            {
                Console.WriteLine(strPass + "All the Chassis Manager internal tests have passed");
                if (InitializeFacade())
                {
                    // blade was initialized
                    bladeInitialized = true;
                    Console.WriteLine(strPass + "All the Chassis Manager internal tests have passed");
                }
                else
                {
                    Console.WriteLine(strFail + "The WCS Blade in Slot 1 failed to properly initialize");
                }
            }
            else
            {
                Console.WriteLine(strFail + "Some of the Chassis Manager internal tests have failed");
            }
            if (bladeInitialized)
            {
                ExecuteAllBladeCommands();
                WcsBladeFacade.Release();
            }
            CommunicationDevice.Release();
        }
        private static void SendReceiveDevices(PriorityLevel priority, byte deviceType, ref byte[] request, int numDevices)
        {
            byte deviceId;
            byte[] response;
            for (byte i = 1; i <= numDevices; i++)
            {
                response = null;
                deviceId = i;
                CommunicationDevice.SendReceive(priority, deviceType, deviceId, request, out response);
                CheckAndPrintResponsePacket(deviceId, ref response);
            }
        }
        private static void CheckAndPrintResponsePacket(byte deviceId, ref byte[] response)
        {
            if (response == null)
            {
                Console.WriteLine(strFail + "response is null");
            }
            else
            {
                byte completionCode = response[0];
                if (CompletionCodeChecker.Succeeded((CompletionCode)completionCode) == true)
                {
                    Console.Write(strPass);
                }
                else
                {
                    haveAllTestsPassed = false;
                    Console.Write(strFail);
                }
                Console.Write("Response from Device {0}: ", deviceId);
                for (int i = 0; i < response.Length; i++)
                {
                    Console.Write("[{0:x}]", response[i]);
                }
                Console.WriteLine("");
            }
        }
        private static void DoSelfTest()
        {
            byte[] request = null;
            PriorityLevel priority = PriorityLevel.System;
            byte deviceType;
            const int numFansToTest = 6;
            const int numPsusToTest = 6;
            // Test fans
            // Set fan speed
            Console.WriteLine("# Testing SetFanSpeed");
            deviceType = (byte)DeviceType.Fan;
            request = new byte[4];
            request[0] = (byte)FunctionCode.SetFanSpeed;
            request[1] = 1;
            request[2] = 0;
            // PWM duty cycle
            request[3] = 100;
            SendReceiveDevices(priority, deviceType, ref request, 1);
            // Get fan speed
            Console.WriteLine("# Testing GetFanSpeed");
            deviceType = (byte)DeviceType.Fan;
            request = null;
            request = new byte[3];
            request[0] = (byte)FunctionCode.GetFanSpeed;
            SendReceiveDevices(priority, deviceType, ref request, numFansToTest);
            // Test PSUs
            //Console.WriteLine("# Testing PsuStatusWord");
            //deviceType = (byte)DeviceType.Psu;
            //request = null;
            //request = new byte[3];
            //request[0] = (byte)FunctionCode.PsuOperations;
            //SendReceiveDevices(priority, deviceType, ref request, numPsusToTest);
            //Console.WriteLine("# Testing PsuReadPout");
            //request = null;
            //request = new byte[3];
            //request[0] = (byte)FunctionCode.PsuReadPout;
            //SendReceiveDevices(priority, deviceType, ref request, numPsusToTest);
            //Console.WriteLine("# Testing PsuReadSerialNumber");
            //request = null;
            //request = new byte[3];
            //request[0] = (byte)FunctionCode.PsuReadSerialNumber;
            //SendReceiveDevices(priority, deviceType, ref request, numPsusToTest);
            // Test blade_enable
            Console.WriteLine("# Testing blade_enable");
            deviceType = (byte)DeviceType.Power;
            request = null;
            request = new byte[3];
            request[0] = (byte)FunctionCode.TurnOnServer;
            SendReceiveDevices(priority, deviceType, ref request, ConfigLoaded.Population);
            Console.WriteLine("# Testing blade_enable status");
            deviceType = (byte)DeviceType.Power;
            request = null;
            request = new byte[3];
            request[0] = (byte)FunctionCode.GetServerPowerStatus;
            SendReceiveDevices(priority, deviceType, ref request, ConfigLoaded.Population);
            //// Test servers
            //Console.WriteLine("# Testing IPMI BladeInitialize");
            //DateTime startTime = DateTime.Now;
            
            //DateTime stopTime = DateTime.Now;
            //TimeSpan executionTime = stopTime - startTime;
            //Console.WriteLine("Elapsed time for IPMI initialization: {0}", executionTime.TotalSeconds);
            // Test watch dog timer
            Console.WriteLine("# Testing WatchDogTimer");
            deviceType = (byte)DeviceType.WatchDogTimer;
            request = null;
            request = new byte[3];
            request[0] = (byte)FunctionCode.EnableWatchDogTimer;
            SendReceiveDevices(priority, deviceType, ref request, 1);
            Console.WriteLine("# Testing ResetWatchDogTimer");
            deviceType = (byte)DeviceType.WatchDogTimer;
            request = null;
            request = new byte[3];
            request[0] = (byte)FunctionCode.ResetWatchDogTimer;
            SendReceiveDevices(priority, deviceType, ref request, 1);
            Console.WriteLine("# Testing StatusLed/TurnOnLed");
            deviceType = (byte)DeviceType.StatusLed;
            request = null;
            request = new byte[3];
            request[0] = (byte)FunctionCode.TurnOnLed;
            SendReceiveDevices(priority, deviceType, ref request, 1);
            Console.WriteLine("# Testing StatusLed/GetLedStatus");
            deviceType = (byte)DeviceType.StatusLed;
            request = null;
            request = new byte[3];
            request[0] = (byte)FunctionCode.GetLedStatus;
            SendReceiveDevices(priority, deviceType, ref request, 1);
            Console.WriteLine("# Testing RearAttentionLed/TurnOnLed");
            deviceType = (byte)DeviceType.RearAttentionLed;
            request = null;
            request = new byte[3];
            request[0] = (byte)FunctionCode.TurnOnLed;
            SendReceiveDevices(priority, deviceType, ref request, 1);
            Console.WriteLine("# Testing StatusLed/GetLedStatus");
            deviceType = (byte)DeviceType.StatusLed;
            request = null;
            request = new byte[3];
            request[0] = (byte)FunctionCode.GetLedStatus;
            SendReceiveDevices(priority, deviceType, ref request, 1);
            Console.WriteLine("# Testing TurnOffPowerSwitch");
            deviceType = (byte)DeviceType.PowerSwitch;
            request = null;
            request = new byte[3];
            request[0] = (byte)FunctionCode.TurnOffPowerSwitch;
            SendReceiveDevices(priority, deviceType, ref request, ConfigLoaded.NumPowerSwitches);
            Console.WriteLine("# Testing GetPowerSwitchStatus");
            request = null;
            request = new byte[3];
            request[0] = (byte)FunctionCode.GetPowerSwitchStatus;
            SendReceiveDevices(priority, deviceType, ref request, ConfigLoaded.NumPowerSwitches);
            Thread.Sleep(3000);
            Console.WriteLine("# Testing TurnOnPowerSwitch");
            deviceType = (byte)DeviceType.PowerSwitch;
            request = null;
            request = new byte[3];
            request[0] = (byte)FunctionCode.TurnOnPowerSwitch;
            SendReceiveDevices(priority, deviceType, ref request, ConfigLoaded.NumPowerSwitches);
            Console.WriteLine("# Testing GetPowerSwitchStatus");
            request = null;
            request = new byte[3];
            request[0] = (byte)FunctionCode.GetPowerSwitchStatus;
            SendReceiveDevices(priority, deviceType, ref request, ConfigLoaded.NumPowerSwitches);
            Random rand = new Random();
            byte baseValue = (byte)(rand.Next() % 10);
            Console.WriteLine("# Testing WriteEeprom (baseValue: {0})", baseValue);
            deviceType = (byte)DeviceType.ChassisFruEeprom;
            const int offsetPlusLengthInBytes = 4;
            const int dataSizeLowByte = 63;
            const int dataSizeHighByte = 0;
            const int offsetLowByte = 3;
            const int offsetHighByte = 2;
            request = null;
            request = new byte[3 + offsetPlusLengthInBytes + dataSizeLowByte];
            request[0] = (byte)FunctionCode.WriteEeprom;
            request[1] = offsetPlusLengthInBytes + dataSizeLowByte;
            request[2] = 0;
            request[3] = offsetLowByte;
            request[4] = offsetHighByte;
            request[5] = dataSizeLowByte;
            request[6] = dataSizeHighByte;
            for (int i = 0; i < dataSizeLowByte; i++)
            {
                request[i + 7] = (byte)(i + baseValue);
            }
            SendReceiveDevices(priority, deviceType, ref request, 1);
            Console.WriteLine("# Testing ReadEeprom");
            request = null;
            request = new byte[3 + offsetPlusLengthInBytes];
            request[0] = (byte)FunctionCode.ReadEeprom;
            request[1] = offsetPlusLengthInBytes;
            request[2] = 0;
            request[3] = offsetLowByte;
            request[4] = offsetHighByte;
            request[5] = dataSizeLowByte;
            request[6] = dataSizeHighByte;
            SendReceiveDevices(priority, deviceType, ref request, 1);
        }
        private static bool InitializeFacade()
        {
            WcsBladeFacade.Initialize();
            return InitializeBlade();
        }
        private static bool InitializeBlade()
        {
            return WcsBladeFacade.InitializeClient(bladeId);
        }
        private static void ExecuteAllBladeCommands()
        {
            ResponseBase response = new CustomResponse(failure);
            // Get the Power Status of a given device
            response = WcsBladeFacade.GetPowerStatus(bladeId);
            ValidateResponse(response, "Get Power Status");
            // Get Sensor Reading
            response = WcsBladeFacade.GetSensorReading(bladeId, 0x01);
            ValidateResponse(response, "Get Sensor Reading");
            // Get Blade Information
            BladeStatusInfo bladeInfo = WcsBladeFacade.GetBladeInfo(bladeId);
            ValidateResponse(response, "Get Blade Info");
            // Get Fru Device info for Given Device Id
            FruDevice fru = WcsBladeFacade.GetFruDeviceInfo(bladeId);
            ValidateResponse(response, "Get Fru Device");
            // Queries BMC for the currently set boot device.
            response = WcsBladeFacade.GetNextBoot(bladeId);
            ValidateResponse(response, "Get Next Boot");
            // Set next boot device
            response = WcsBladeFacade.SetNextBoot(bladeId, BootType.ForceDefaultHdd, true, false);
            ValidateResponse(response, "Set Next Boot");
            // Physically identify the computer by using a light or sound.
            if (WcsBladeFacade.Identify(bladeId, 255))
            {
                ValidateResponse(new CustomResponse(success), "Set Identify: On");
            }
            else
            {
                ValidateResponse(new CustomResponse(failure), "Set Identify: On");
            }
            // Physically identify the computer by using a light or sound.
            if (WcsBladeFacade.Identify(bladeId, 0))
            {
                ValidateResponse(new CustomResponse(success), "Set Identify: Off");
            }
            else
            {
                ValidateResponse(new CustomResponse(failure), "Set Identify: Off");
            }
            // Set the Power Cycle interval.
            if (WcsBladeFacade.SetPowerCycleInterval(bladeId, 0x08))
            {
                ValidateResponse(new CustomResponse(success), "Set Power Cycle Interval: 8");
            }
            else
            {
                ValidateResponse(new CustomResponse(failure), "Set Power Cycle Interval: 8");
            }
            // Set the computer power state Off
            if (WcsBladeFacade.SetPowerState(bladeId, IpmiPowerState.Off) == 0x00)
            {
                ValidateResponse(new CustomResponse(success), "SetPowerState: Off");
            }
            else
            {
                ValidateResponse(new CustomResponse(failure), "SetPowerState: Off");
            }
            // Set the computer power state On
            if (WcsBladeFacade.SetPowerState(bladeId, IpmiPowerState.On) == 0x00)
            {
                ValidateResponse(new CustomResponse(success), "SetPowerState: On");
            }
            else
            {
                ValidateResponse(new CustomResponse(failure), "SetPowerState: On");
            }
            // Gets BMC firmware revision.  Returns HEX string.
            response = WcsBladeFacade.GetFirmware(bladeId);
            ValidateResponse(response, "Get Firmware");
            // Queries BMC for the GUID of the system.
            response = WcsBladeFacade.GetSystemGuid(bladeId);
            ValidateResponse(response, "Get System Guid");
            // Reset SEL Log
            WcsBladeFacade.ClearSel(bladeId);
            ValidateResponse(response, "Clear Sel");
            // Recursively retrieves System Event Log entries.
            response = WcsBladeFacade.GetSel(bladeId);
            ValidateResponse(response, "Get Sel");
            //  Get System Event Log Information. Returns SEL Info.
            response = WcsBladeFacade.GetSelInfo(bladeId);
            ValidateResponse(response, "Get Sel Info");
            // Sensor Data Record
            ConcurrentDictionary<byte, SensorMetadataBase> sdr = WcsBladeFacade.Sdr(bladeId);
            // Get Device Id Command
            response = WcsBladeFacade.GetDeviceId(bladeId);
            ValidateResponse(response, "Get DeviceId");
            // Get/Set Power Policy
            response = WcsBladeFacade.SetPowerRestorePolicy(bladeId, PowerRestoreOption.StayOff);
            ValidateResponse(response, "Set Power Restore Policy: Off");
            response = WcsBladeFacade.SetPowerRestorePolicy(bladeId, PowerRestoreOption.AlwaysPowerUp);
            ValidateResponse(response, "Set Power Restore Policy: Always On");
            // Switches Serial Port Access from BMC to System for Console Redirection
            response = WcsBladeFacade.SetSerialMuxSwitch(bladeId, MuxSwtich.ForceSystem);
            ValidateResponse(response, "Set Serial MuxSwitch");
            // Switches Serial port sharing from System to Bmc
            response = WcsBladeFacade.ResetSerialMux(bladeId);
            ValidateResponse(response, "Reset Serial Mux");
            // Get the current advanced state of the host computer.
            response = WcsBladeFacade.GetChassisState(bladeId);
            ValidateResponse(response, "Get Chassis State");
            // Get Processor Information
            response = WcsBladeFacade.GetProcessorInfo(bladeId, 0x01);
            ValidateResponse(response, "Get Processor Info");
            // Get Memory Information
            response = WcsBladeFacade.GetMemoryInfo(bladeId, 0x01);
            ValidateResponse(response, "Get Memory Info");
            // Get PCIe Info
            response = WcsBladeFacade.GetPCIeInfo(bladeId, 0x01);
            ValidateResponse(response, "Get PCIe Info");
            // Get Nic Info
            response = WcsBladeFacade.GetNicInfo(bladeId, 0x01);
            ValidateResponse(response, "Get Nic Info");
            // Get Hardware Info
            HardwareStatus hwStatus = WcsBladeFacade.GetHardwareInfo(bladeId, true, true,
                        true, true, true, true, true, true, true);
            if (hwStatus.CompletionCode == 0x00)
            { ValidateResponse(new CustomResponse(success), "Hardware Status"); }
            else
            { ValidateResponse(new CustomResponse(failure), "Hardware Status"); }
            // DCMI Get Power Limit Command
            response = WcsBladeFacade.GetPowerLimit(bladeId);
            ValidateResponse(response, "Get Power Limit");
            // DCMI Set Power Limit Command
            response = WcsBladeFacade.SetPowerLimit(bladeId, 220, 6000, 0x00, 0x00);
            ValidateResponse(response, "Set Power Limit");
            // DCMI Get Power Reading Command
            List<PowerReading> pwReadings = WcsBladeFacade.GetPowerReading(bladeId);
            if(pwReadings.Count > 0)
            {
                ValidateResponse(pwReadings[0], "Get Power Reading");
            }
            else
            {
                ValidateResponse(new CustomResponse(failure), "Get Power Reading");
            }
            // Activate/Deactivate DCMI power limit
            if (WcsBladeFacade.ActivatePowerLimit(bladeId, true))
            {
                ValidateResponse(new CustomResponse(success), "Activate Power Limit");
            }
            else
            {
                ValidateResponse(new CustomResponse(failure), "Activate Power Limit");
            }
            if (WcsBladeFacade.ActivatePowerLimit(bladeId, false))
            {
                ValidateResponse(new CustomResponse(success), "Activate Power Limit");
            }
            else
            {
                ValidateResponse(new CustomResponse(failure), "Activate Power Limit");
            }
        }
        private static void ValidateResponse(ResponseBase response, string command)
        {
            if (response.CompletionCode == 0x00)
                Console.WriteLine("{0} Command {1}", strPass, command);
            else
                Console.WriteLine("{0} Command {1}", strFail, command);
        }
        internal class CustomResponse : ResponseBase
        {
            internal CustomResponse(byte completionCode)
            { base.CompletionCode = completionCode; }
            internal override void SetParamaters(byte[] param)
            { }
        }
    }
}
>>>>>>> 271e5df9
<|MERGE_RESOLUTION|>--- conflicted
+++ resolved
@@ -1,5 +1,4 @@
-<<<<<<< HEAD
-﻿// Copyright © Microsoft Open Technologies, Inc.
+// Copyright ? Microsoft Open Technologies, Inc.
 // All Rights Reserved
 // Licensed under the Apache License, Version 2.0 (the "License"); 
 // you may not use this file except in compliance with the License.
@@ -460,468 +459,4 @@
             { }
         }
     }
-}
-=======
-﻿// Copyright © Microsoft Open Technologies, Inc.
-// All Rights Reserved
-// Licensed under the Apache License, Version 2.0 (the "License"); 
-// you may not use this file except in compliance with the License.
-// You may obtain a copy of the License at 
-// http://www.apache.org/licenses/LICENSE-2.0 
-
-// THIS CODE IS PROVIDED ON AN *AS IS* BASIS, WITHOUT WARRANTIES OR CONDITIONS OF ANY
-// KIND, EITHER EXPRESS OR IMPLIED, INCLUDING WITHOUT LIMITATION ANY IMPLIED WARRANTIES OR
-// CONDITIONS OF TITLE, FITNESS FOR A PARTICULAR PURPOSE, MERCHANTABLITY OR NON-INFRINGEMENT. 
-// See the Apache 2 License for the specific language governing permissions and limitations under the License. 
-
-namespace WcsTestUtil
-{
-    using System;
-    using System.Threading;
-    using System.Collections.Generic;
-    using System.Collections.Concurrent;
-    using System.Linq;
-    using System.Text;
-    using Microsoft.GFS.WCS.ChassisManager;
-    using Microsoft.GFS.WCS.ChassisManager.Ipmi;
-    internal static class SimChassisManager
-    {
-        static private bool haveAllTestsPassed = true;
-        const string strFail = "[FAIL] ";
-        const string strPass = "[PASS] ";
-        const byte success = 0x00;
-        const byte failure = 0xff;
-        const byte bladeId = 0x01;
-        internal static void Initialize()
-        {
-            bool isSelfTest = true;
-            int numRequesters = 1;
-            bool bladeInitialized = false;
-            CompletionCode completionCode = CommunicationDevice.Init();
-            if (CompletionCodeChecker.Failed(completionCode) == true)
-            {
-                Console.WriteLine(strFail + "Failed to initialize CommunicationDevice");
-                return;
-            }
-            Console.WriteLine(strPass + "CM CommunicationDevice.Init succeedded");
-            if (isSelfTest == true)
-            {
-                numRequesters = 1;
-            }
-            else
-            {
-                numRequesters = 2;
-            }
-            Thread[] requesterThreads = new Thread[numRequesters];
-            for (int i = 0; i < numRequesters; i++)
-            {
-                if (isSelfTest == true)
-                {
-                    requesterThreads[i] = new Thread(DoSelfTest);
-                }
-                requesterThreads[i].Start();
-                Thread.Sleep(1000);
-            }
-            for (int i = 0; i < numRequesters; i++)
-            {
-                requesterThreads[i].Join();
-            }
-            if (haveAllTestsPassed == true)
-            {
-                Console.WriteLine(strPass + "All the Chassis Manager internal tests have passed");
-                if (InitializeFacade())
-                {
-                    // blade was initialized
-                    bladeInitialized = true;
-                    Console.WriteLine(strPass + "All the Chassis Manager internal tests have passed");
-                }
-                else
-                {
-                    Console.WriteLine(strFail + "The WCS Blade in Slot 1 failed to properly initialize");
-                }
-            }
-            else
-            {
-                Console.WriteLine(strFail + "Some of the Chassis Manager internal tests have failed");
-            }
-            if (bladeInitialized)
-            {
-                ExecuteAllBladeCommands();
-                WcsBladeFacade.Release();
-            }
-            CommunicationDevice.Release();
-        }
-        private static void SendReceiveDevices(PriorityLevel priority, byte deviceType, ref byte[] request, int numDevices)
-        {
-            byte deviceId;
-            byte[] response;
-            for (byte i = 1; i <= numDevices; i++)
-            {
-                response = null;
-                deviceId = i;
-                CommunicationDevice.SendReceive(priority, deviceType, deviceId, request, out response);
-                CheckAndPrintResponsePacket(deviceId, ref response);
-            }
-        }
-        private static void CheckAndPrintResponsePacket(byte deviceId, ref byte[] response)
-        {
-            if (response == null)
-            {
-                Console.WriteLine(strFail + "response is null");
-            }
-            else
-            {
-                byte completionCode = response[0];
-                if (CompletionCodeChecker.Succeeded((CompletionCode)completionCode) == true)
-                {
-                    Console.Write(strPass);
-                }
-                else
-                {
-                    haveAllTestsPassed = false;
-                    Console.Write(strFail);
-                }
-                Console.Write("Response from Device {0}: ", deviceId);
-                for (int i = 0; i < response.Length; i++)
-                {
-                    Console.Write("[{0:x}]", response[i]);
-                }
-                Console.WriteLine("");
-            }
-        }
-        private static void DoSelfTest()
-        {
-            byte[] request = null;
-            PriorityLevel priority = PriorityLevel.System;
-            byte deviceType;
-            const int numFansToTest = 6;
-            const int numPsusToTest = 6;
-            // Test fans
-            // Set fan speed
-            Console.WriteLine("# Testing SetFanSpeed");
-            deviceType = (byte)DeviceType.Fan;
-            request = new byte[4];
-            request[0] = (byte)FunctionCode.SetFanSpeed;
-            request[1] = 1;
-            request[2] = 0;
-            // PWM duty cycle
-            request[3] = 100;
-            SendReceiveDevices(priority, deviceType, ref request, 1);
-            // Get fan speed
-            Console.WriteLine("# Testing GetFanSpeed");
-            deviceType = (byte)DeviceType.Fan;
-            request = null;
-            request = new byte[3];
-            request[0] = (byte)FunctionCode.GetFanSpeed;
-            SendReceiveDevices(priority, deviceType, ref request, numFansToTest);
-            // Test PSUs
-            //Console.WriteLine("# Testing PsuStatusWord");
-            //deviceType = (byte)DeviceType.Psu;
-            //request = null;
-            //request = new byte[3];
-            //request[0] = (byte)FunctionCode.PsuOperations;
-            //SendReceiveDevices(priority, deviceType, ref request, numPsusToTest);
-            //Console.WriteLine("# Testing PsuReadPout");
-            //request = null;
-            //request = new byte[3];
-            //request[0] = (byte)FunctionCode.PsuReadPout;
-            //SendReceiveDevices(priority, deviceType, ref request, numPsusToTest);
-            //Console.WriteLine("# Testing PsuReadSerialNumber");
-            //request = null;
-            //request = new byte[3];
-            //request[0] = (byte)FunctionCode.PsuReadSerialNumber;
-            //SendReceiveDevices(priority, deviceType, ref request, numPsusToTest);
-            // Test blade_enable
-            Console.WriteLine("# Testing blade_enable");
-            deviceType = (byte)DeviceType.Power;
-            request = null;
-            request = new byte[3];
-            request[0] = (byte)FunctionCode.TurnOnServer;
-            SendReceiveDevices(priority, deviceType, ref request, ConfigLoaded.Population);
-            Console.WriteLine("# Testing blade_enable status");
-            deviceType = (byte)DeviceType.Power;
-            request = null;
-            request = new byte[3];
-            request[0] = (byte)FunctionCode.GetServerPowerStatus;
-            SendReceiveDevices(priority, deviceType, ref request, ConfigLoaded.Population);
-            //// Test servers
-            //Console.WriteLine("# Testing IPMI BladeInitialize");
-            //DateTime startTime = DateTime.Now;
-            
-            //DateTime stopTime = DateTime.Now;
-            //TimeSpan executionTime = stopTime - startTime;
-            //Console.WriteLine("Elapsed time for IPMI initialization: {0}", executionTime.TotalSeconds);
-            // Test watch dog timer
-            Console.WriteLine("# Testing WatchDogTimer");
-            deviceType = (byte)DeviceType.WatchDogTimer;
-            request = null;
-            request = new byte[3];
-            request[0] = (byte)FunctionCode.EnableWatchDogTimer;
-            SendReceiveDevices(priority, deviceType, ref request, 1);
-            Console.WriteLine("# Testing ResetWatchDogTimer");
-            deviceType = (byte)DeviceType.WatchDogTimer;
-            request = null;
-            request = new byte[3];
-            request[0] = (byte)FunctionCode.ResetWatchDogTimer;
-            SendReceiveDevices(priority, deviceType, ref request, 1);
-            Console.WriteLine("# Testing StatusLed/TurnOnLed");
-            deviceType = (byte)DeviceType.StatusLed;
-            request = null;
-            request = new byte[3];
-            request[0] = (byte)FunctionCode.TurnOnLed;
-            SendReceiveDevices(priority, deviceType, ref request, 1);
-            Console.WriteLine("# Testing StatusLed/GetLedStatus");
-            deviceType = (byte)DeviceType.StatusLed;
-            request = null;
-            request = new byte[3];
-            request[0] = (byte)FunctionCode.GetLedStatus;
-            SendReceiveDevices(priority, deviceType, ref request, 1);
-            Console.WriteLine("# Testing RearAttentionLed/TurnOnLed");
-            deviceType = (byte)DeviceType.RearAttentionLed;
-            request = null;
-            request = new byte[3];
-            request[0] = (byte)FunctionCode.TurnOnLed;
-            SendReceiveDevices(priority, deviceType, ref request, 1);
-            Console.WriteLine("# Testing StatusLed/GetLedStatus");
-            deviceType = (byte)DeviceType.StatusLed;
-            request = null;
-            request = new byte[3];
-            request[0] = (byte)FunctionCode.GetLedStatus;
-            SendReceiveDevices(priority, deviceType, ref request, 1);
-            Console.WriteLine("# Testing TurnOffPowerSwitch");
-            deviceType = (byte)DeviceType.PowerSwitch;
-            request = null;
-            request = new byte[3];
-            request[0] = (byte)FunctionCode.TurnOffPowerSwitch;
-            SendReceiveDevices(priority, deviceType, ref request, ConfigLoaded.NumPowerSwitches);
-            Console.WriteLine("# Testing GetPowerSwitchStatus");
-            request = null;
-            request = new byte[3];
-            request[0] = (byte)FunctionCode.GetPowerSwitchStatus;
-            SendReceiveDevices(priority, deviceType, ref request, ConfigLoaded.NumPowerSwitches);
-            Thread.Sleep(3000);
-            Console.WriteLine("# Testing TurnOnPowerSwitch");
-            deviceType = (byte)DeviceType.PowerSwitch;
-            request = null;
-            request = new byte[3];
-            request[0] = (byte)FunctionCode.TurnOnPowerSwitch;
-            SendReceiveDevices(priority, deviceType, ref request, ConfigLoaded.NumPowerSwitches);
-            Console.WriteLine("# Testing GetPowerSwitchStatus");
-            request = null;
-            request = new byte[3];
-            request[0] = (byte)FunctionCode.GetPowerSwitchStatus;
-            SendReceiveDevices(priority, deviceType, ref request, ConfigLoaded.NumPowerSwitches);
-            Random rand = new Random();
-            byte baseValue = (byte)(rand.Next() % 10);
-            Console.WriteLine("# Testing WriteEeprom (baseValue: {0})", baseValue);
-            deviceType = (byte)DeviceType.ChassisFruEeprom;
-            const int offsetPlusLengthInBytes = 4;
-            const int dataSizeLowByte = 63;
-            const int dataSizeHighByte = 0;
-            const int offsetLowByte = 3;
-            const int offsetHighByte = 2;
-            request = null;
-            request = new byte[3 + offsetPlusLengthInBytes + dataSizeLowByte];
-            request[0] = (byte)FunctionCode.WriteEeprom;
-            request[1] = offsetPlusLengthInBytes + dataSizeLowByte;
-            request[2] = 0;
-            request[3] = offsetLowByte;
-            request[4] = offsetHighByte;
-            request[5] = dataSizeLowByte;
-            request[6] = dataSizeHighByte;
-            for (int i = 0; i < dataSizeLowByte; i++)
-            {
-                request[i + 7] = (byte)(i + baseValue);
-            }
-            SendReceiveDevices(priority, deviceType, ref request, 1);
-            Console.WriteLine("# Testing ReadEeprom");
-            request = null;
-            request = new byte[3 + offsetPlusLengthInBytes];
-            request[0] = (byte)FunctionCode.ReadEeprom;
-            request[1] = offsetPlusLengthInBytes;
-            request[2] = 0;
-            request[3] = offsetLowByte;
-            request[4] = offsetHighByte;
-            request[5] = dataSizeLowByte;
-            request[6] = dataSizeHighByte;
-            SendReceiveDevices(priority, deviceType, ref request, 1);
-        }
-        private static bool InitializeFacade()
-        {
-            WcsBladeFacade.Initialize();
-            return InitializeBlade();
-        }
-        private static bool InitializeBlade()
-        {
-            return WcsBladeFacade.InitializeClient(bladeId);
-        }
-        private static void ExecuteAllBladeCommands()
-        {
-            ResponseBase response = new CustomResponse(failure);
-            // Get the Power Status of a given device
-            response = WcsBladeFacade.GetPowerStatus(bladeId);
-            ValidateResponse(response, "Get Power Status");
-            // Get Sensor Reading
-            response = WcsBladeFacade.GetSensorReading(bladeId, 0x01);
-            ValidateResponse(response, "Get Sensor Reading");
-            // Get Blade Information
-            BladeStatusInfo bladeInfo = WcsBladeFacade.GetBladeInfo(bladeId);
-            ValidateResponse(response, "Get Blade Info");
-            // Get Fru Device info for Given Device Id
-            FruDevice fru = WcsBladeFacade.GetFruDeviceInfo(bladeId);
-            ValidateResponse(response, "Get Fru Device");
-            // Queries BMC for the currently set boot device.
-            response = WcsBladeFacade.GetNextBoot(bladeId);
-            ValidateResponse(response, "Get Next Boot");
-            // Set next boot device
-            response = WcsBladeFacade.SetNextBoot(bladeId, BootType.ForceDefaultHdd, true, false);
-            ValidateResponse(response, "Set Next Boot");
-            // Physically identify the computer by using a light or sound.
-            if (WcsBladeFacade.Identify(bladeId, 255))
-            {
-                ValidateResponse(new CustomResponse(success), "Set Identify: On");
-            }
-            else
-            {
-                ValidateResponse(new CustomResponse(failure), "Set Identify: On");
-            }
-            // Physically identify the computer by using a light or sound.
-            if (WcsBladeFacade.Identify(bladeId, 0))
-            {
-                ValidateResponse(new CustomResponse(success), "Set Identify: Off");
-            }
-            else
-            {
-                ValidateResponse(new CustomResponse(failure), "Set Identify: Off");
-            }
-            // Set the Power Cycle interval.
-            if (WcsBladeFacade.SetPowerCycleInterval(bladeId, 0x08))
-            {
-                ValidateResponse(new CustomResponse(success), "Set Power Cycle Interval: 8");
-            }
-            else
-            {
-                ValidateResponse(new CustomResponse(failure), "Set Power Cycle Interval: 8");
-            }
-            // Set the computer power state Off
-            if (WcsBladeFacade.SetPowerState(bladeId, IpmiPowerState.Off) == 0x00)
-            {
-                ValidateResponse(new CustomResponse(success), "SetPowerState: Off");
-            }
-            else
-            {
-                ValidateResponse(new CustomResponse(failure), "SetPowerState: Off");
-            }
-            // Set the computer power state On
-            if (WcsBladeFacade.SetPowerState(bladeId, IpmiPowerState.On) == 0x00)
-            {
-                ValidateResponse(new CustomResponse(success), "SetPowerState: On");
-            }
-            else
-            {
-                ValidateResponse(new CustomResponse(failure), "SetPowerState: On");
-            }
-            // Gets BMC firmware revision.  Returns HEX string.
-            response = WcsBladeFacade.GetFirmware(bladeId);
-            ValidateResponse(response, "Get Firmware");
-            // Queries BMC for the GUID of the system.
-            response = WcsBladeFacade.GetSystemGuid(bladeId);
-            ValidateResponse(response, "Get System Guid");
-            // Reset SEL Log
-            WcsBladeFacade.ClearSel(bladeId);
-            ValidateResponse(response, "Clear Sel");
-            // Recursively retrieves System Event Log entries.
-            response = WcsBladeFacade.GetSel(bladeId);
-            ValidateResponse(response, "Get Sel");
-            //  Get System Event Log Information. Returns SEL Info.
-            response = WcsBladeFacade.GetSelInfo(bladeId);
-            ValidateResponse(response, "Get Sel Info");
-            // Sensor Data Record
-            ConcurrentDictionary<byte, SensorMetadataBase> sdr = WcsBladeFacade.Sdr(bladeId);
-            // Get Device Id Command
-            response = WcsBladeFacade.GetDeviceId(bladeId);
-            ValidateResponse(response, "Get DeviceId");
-            // Get/Set Power Policy
-            response = WcsBladeFacade.SetPowerRestorePolicy(bladeId, PowerRestoreOption.StayOff);
-            ValidateResponse(response, "Set Power Restore Policy: Off");
-            response = WcsBladeFacade.SetPowerRestorePolicy(bladeId, PowerRestoreOption.AlwaysPowerUp);
-            ValidateResponse(response, "Set Power Restore Policy: Always On");
-            // Switches Serial Port Access from BMC to System for Console Redirection
-            response = WcsBladeFacade.SetSerialMuxSwitch(bladeId, MuxSwtich.ForceSystem);
-            ValidateResponse(response, "Set Serial MuxSwitch");
-            // Switches Serial port sharing from System to Bmc
-            response = WcsBladeFacade.ResetSerialMux(bladeId);
-            ValidateResponse(response, "Reset Serial Mux");
-            // Get the current advanced state of the host computer.
-            response = WcsBladeFacade.GetChassisState(bladeId);
-            ValidateResponse(response, "Get Chassis State");
-            // Get Processor Information
-            response = WcsBladeFacade.GetProcessorInfo(bladeId, 0x01);
-            ValidateResponse(response, "Get Processor Info");
-            // Get Memory Information
-            response = WcsBladeFacade.GetMemoryInfo(bladeId, 0x01);
-            ValidateResponse(response, "Get Memory Info");
-            // Get PCIe Info
-            response = WcsBladeFacade.GetPCIeInfo(bladeId, 0x01);
-            ValidateResponse(response, "Get PCIe Info");
-            // Get Nic Info
-            response = WcsBladeFacade.GetNicInfo(bladeId, 0x01);
-            ValidateResponse(response, "Get Nic Info");
-            // Get Hardware Info
-            HardwareStatus hwStatus = WcsBladeFacade.GetHardwareInfo(bladeId, true, true,
-                        true, true, true, true, true, true, true);
-            if (hwStatus.CompletionCode == 0x00)
-            { ValidateResponse(new CustomResponse(success), "Hardware Status"); }
-            else
-            { ValidateResponse(new CustomResponse(failure), "Hardware Status"); }
-            // DCMI Get Power Limit Command
-            response = WcsBladeFacade.GetPowerLimit(bladeId);
-            ValidateResponse(response, "Get Power Limit");
-            // DCMI Set Power Limit Command
-            response = WcsBladeFacade.SetPowerLimit(bladeId, 220, 6000, 0x00, 0x00);
-            ValidateResponse(response, "Set Power Limit");
-            // DCMI Get Power Reading Command
-            List<PowerReading> pwReadings = WcsBladeFacade.GetPowerReading(bladeId);
-            if(pwReadings.Count > 0)
-            {
-                ValidateResponse(pwReadings[0], "Get Power Reading");
-            }
-            else
-            {
-                ValidateResponse(new CustomResponse(failure), "Get Power Reading");
-            }
-            // Activate/Deactivate DCMI power limit
-            if (WcsBladeFacade.ActivatePowerLimit(bladeId, true))
-            {
-                ValidateResponse(new CustomResponse(success), "Activate Power Limit");
-            }
-            else
-            {
-                ValidateResponse(new CustomResponse(failure), "Activate Power Limit");
-            }
-            if (WcsBladeFacade.ActivatePowerLimit(bladeId, false))
-            {
-                ValidateResponse(new CustomResponse(success), "Activate Power Limit");
-            }
-            else
-            {
-                ValidateResponse(new CustomResponse(failure), "Activate Power Limit");
-            }
-        }
-        private static void ValidateResponse(ResponseBase response, string command)
-        {
-            if (response.CompletionCode == 0x00)
-                Console.WriteLine("{0} Command {1}", strPass, command);
-            else
-                Console.WriteLine("{0} Command {1}", strFail, command);
-        }
-        internal class CustomResponse : ResponseBase
-        {
-            internal CustomResponse(byte completionCode)
-            { base.CompletionCode = completionCode; }
-            internal override void SetParamaters(byte[] param)
-            { }
-        }
-    }
-}
->>>>>>> 271e5df9
+}