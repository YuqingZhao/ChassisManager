<<<<<<< HEAD
﻿// Copyright © Microsoft Open Technologies, Inc.
// All Rights Reserved
// Licensed under the Apache License, Version 2.0 (the "License"); 
// you may not use this file except in compliance with the License.
// You may obtain a copy of the License at 
// http://www.apache.org/licenses/LICENSE-2.0 

// THIS CODE IS PROVIDED ON AN *AS IS* BASIS, WITHOUT WARRANTIES OR CONDITIONS OF ANY
// KIND, EITHER EXPRESS OR IMPLIED, INCLUDING WITHOUT LIMITATION ANY IMPLIED WARRANTIES OR
// CONDITIONS OF TITLE, FITNESS FOR A PARTICULAR PURPOSE, MERCHANTABLITY OR NON-INFRINGEMENT. 
// See the Apache 2 License for the specific language governing permissions and limitations under the License. 

namespace WcsTestUtil
{
    using System;
    using Config = System.Configuration.ConfigurationManager;
    static class ConfigLoad
    {
        /// <summary>
        /// BMC User Name
        /// </summary>
        internal static readonly string UserName;
        /// <summary>
        /// BMC Password
        /// </summary>
        internal static readonly string Password;
        /// <summary>
        /// Sensor Number
        /// </summary>
        internal static readonly byte SensorNo;
        /// <summary>
        /// Sensor Type
        /// </summary>
        internal static readonly byte SensorType;
        /// <summary>
        /// User Id
        /// </summary>
        internal static readonly int UserId;
        /// <summary>
        /// Test User for User Command tests
        /// </summary>
        internal static readonly string SecondUser;
        /// <summary>
        /// Processor Number
        /// </summary>
        internal static readonly int ProcessorNo;
        /// <summary>
        /// Memory Number
        /// </summary>
        internal static readonly int MemoryNo;
        /// <summary>
        /// PCIe Number
        /// </summary>
        internal static readonly int PCIeNo;
        /// <summary>
        /// Nic Number
        /// </summary>
        internal static readonly int NicNo;
        /// <summary>
        /// Power Limit Watts
        /// </summary>
        internal static readonly short LimitWatts;
        /// <summary>
        /// Power Limit Correction Time
        /// </summary>
        internal static readonly int CorrectionTime;
        /// <summary>
        /// Power Limit Action
        /// </summary>
        internal static readonly byte Action;
        /// <summary>
        /// Power Limit SamplingPeriod
        /// </summary>
        internal static readonly short SamplingPeriod;
        /// <summary>
        /// Power Limit SamplingPeriod
        /// </summary>
        internal static readonly string ReportLogFilePath = "C:\\WcsTestUtil.txt";
        internal static readonly int BaudRate = 115200;
        internal static readonly uint SerialTimeout = 100;
        /// <summary>
        /// Class Constructor.
        /// </summary>
        static ConfigLoad()
        {
            UserName = Config.AppSettings["BmcUserName"].ToString();
            UserName = UserName == string.Empty ? "admin" : UserName;
            Password = Config.AppSettings["BmcUserKey"].ToString();
            Password = Password == string.Empty ? "admin" : Password;
            SecondUser = Config.AppSettings["SecondUser"].ToString();
            SecondUser = SecondUser == string.Empty ? "TestUser" : SecondUser;
            if (SecondUser == UserName)
                SecondUser = (SecondUser + "1");
            int.TryParse(Config.AppSettings["SerialSpeed"], out BaudRate);
            SerialRate baud;
            if(Enum.TryParse<SerialRate>(BaudRate.ToString(), out baud))
            {
                switch (baud)
                {
                    case SerialRate.B9600:
                        BaudRate = 9600;
                        break;
                    case SerialRate.B19200:
                        BaudRate = 19200;
                        break;
                    case SerialRate.B38400:
                        BaudRate = 38400;
                        break;
                    case SerialRate.B57600:
                        BaudRate = 57600;
                        break;
                    case SerialRate.B115200:
                        BaudRate = 115200;
                        break;
                    default:
                        BaudRate = 115200;
                        break;
                }
            }
            BaudRate = BaudRate < 9600 ? 115200 : BaudRate;
            int.TryParse(Config.AppSettings["ProcessorNo"], out ProcessorNo);
            ProcessorNo = ProcessorNo <= 0 ? 1 : ProcessorNo;
            int.TryParse(Config.AppSettings["MemoryNo"], out MemoryNo);
            MemoryNo = MemoryNo <= 0 ? 1 : MemoryNo;
            int.TryParse(Config.AppSettings["PCIeNo"], out PCIeNo);
            PCIeNo = PCIeNo <= 0 ? 1 : PCIeNo;
            int.TryParse(Config.AppSettings["NicNo"], out NicNo);
            NicNo = NicNo < 0 ? 0 : NicNo;
            uint.TryParse(Config.AppSettings["SerialTimeout"], out SerialTimeout);
            SerialTimeout = SerialTimeout < 50 ? 100 : SerialTimeout;
            byte.TryParse(Config.AppSettings["SensorNo"], out SensorNo);
            SensorNo = SensorNo == (byte)0 ? (byte)1 : SensorNo;
            byte.TryParse(Config.AppSettings["SensorType"], out SensorType);
            SensorType = SensorType == (byte)0 ? (byte)1 : SensorType;
            int.TryParse(Config.AppSettings["UserId"], out UserId);
            UserId = UserId <= 0 ? 2 : UserId;
            if (UserId > 15)
                UserId = 15;
            short.TryParse(Config.AppSettings["LimitWatts"], out LimitWatts);
            LimitWatts = LimitWatts <= (short)0 ? (short)0 : LimitWatts;
            int.TryParse(Config.AppSettings["LimitCorrection"], out CorrectionTime);
            CorrectionTime = CorrectionTime <= 0 ? 0 : CorrectionTime;
            Action = 0x00;
            byte.TryParse(Config.AppSettings["LimitAction"], out Action);
            short.TryParse(Config.AppSettings["LimitPeriod"], out SamplingPeriod);
            SamplingPeriod = SamplingPeriod <= (short)0 ? (short)0 : SamplingPeriod;
            ReportLogFilePath = Config.AppSettings["ReportLogFilePath"].ToString();
            ReportLogFilePath = ReportLogFilePath == string.Empty ? "C:\\WcsTestUtil.txt" : ReportLogFilePath;
        }
        private enum SerialRate
        { 
             B9600 = 0,
             B19200 = 1,
             B38400 = 2,
             B57600 = 3,
             B115200 = 4,
        }
    }
}
=======
﻿// Copyright © Microsoft Open Technologies, Inc.
// All Rights Reserved
// Licensed under the Apache License, Version 2.0 (the "License"); 
// you may not use this file except in compliance with the License.
// You may obtain a copy of the License at 
// http://www.apache.org/licenses/LICENSE-2.0 

// THIS CODE IS PROVIDED ON AN *AS IS* BASIS, WITHOUT WARRANTIES OR CONDITIONS OF ANY
// KIND, EITHER EXPRESS OR IMPLIED, INCLUDING WITHOUT LIMITATION ANY IMPLIED WARRANTIES OR
// CONDITIONS OF TITLE, FITNESS FOR A PARTICULAR PURPOSE, MERCHANTABLITY OR NON-INFRINGEMENT. 
// See the Apache 2 License for the specific language governing permissions and limitations under the License. 

namespace WcsTestUtil
{
    using System;
    using Config = System.Configuration.ConfigurationManager;
    static class ConfigLoad
    {
        /// <summary>
        /// BMC User Name
        /// </summary>
        internal static readonly string UserName;
        /// <summary>
        /// BMC Password
        /// </summary>
        internal static readonly string Password;
        /// <summary>
        /// Sensor Number
        /// </summary>
        internal static readonly byte SensorNo;
        /// <summary>
        /// Sensor Type
        /// </summary>
        internal static readonly byte SensorType;
        /// <summary>
        /// User Id
        /// </summary>
        internal static readonly int UserId;
        /// <summary>
        /// Test User for User Command tests
        /// </summary>
        internal static readonly string SecondUser;
        /// <summary>
        /// Processor Number
        /// </summary>
        internal static readonly int ProcessorNo;
        /// <summary>
        /// Memory Number
        /// </summary>
        internal static readonly int MemoryNo;
        /// <summary>
        /// PCIe Number
        /// </summary>
        internal static readonly int PCIeNo;
        /// <summary>
        /// Nic Number
        /// </summary>
        internal static readonly int NicNo;
        /// <summary>
        /// Power Limit Watts
        /// </summary>
        internal static readonly short LimitWatts;
        /// <summary>
        /// Power Limit Correction Time
        /// </summary>
        internal static readonly int CorrectionTime;
        /// <summary>
        /// Power Limit Action
        /// </summary>
        internal static readonly byte Action;
        /// <summary>
        /// Power Limit SamplingPeriod
        /// </summary>
        internal static readonly short SamplingPeriod;
        /// <summary>
        /// Power Limit SamplingPeriod
        /// </summary>
        internal static readonly string ReportLogFilePath = "C:\\WcsTestUtil.txt";
        internal static readonly int BaudRate = 115200;
        internal static readonly uint SerialTimeout = 100;
        /// <summary>
        /// Class Constructor.
        /// </summary>
        static ConfigLoad()
        {
            UserName = Config.AppSettings["BmcUserName"].ToString();
            UserName = UserName == string.Empty ? "admin" : UserName;
            Password = Config.AppSettings["BmcUserKey"].ToString();
            Password = Password == string.Empty ? "admin" : Password;
            SecondUser = Config.AppSettings["SecondUser"].ToString();
            SecondUser = SecondUser == string.Empty ? "TestUser" : SecondUser;
            if (SecondUser == UserName)
                SecondUser = (SecondUser + "1");
            int.TryParse(Config.AppSettings["SerialSpeed"], out BaudRate);
            SerialRate baud;
            if(Enum.TryParse<SerialRate>(BaudRate.ToString(), out baud))
            {
                switch (baud)
                {
                    case SerialRate.B9600:
                        BaudRate = 9600;
                        break;
                    case SerialRate.B19200:
                        BaudRate = 19200;
                        break;
                    case SerialRate.B38400:
                        BaudRate = 38400;
                        break;
                    case SerialRate.B57600:
                        BaudRate = 57600;
                        break;
                    case SerialRate.B115200:
                        BaudRate = 115200;
                        break;
                    default:
                        BaudRate = 115200;
                        break;
                }
            }
            BaudRate = BaudRate < 9600 ? 115200 : BaudRate;
            int.TryParse(Config.AppSettings["ProcessorNo"], out ProcessorNo);
            ProcessorNo = ProcessorNo <= 0 ? 1 : ProcessorNo;
            int.TryParse(Config.AppSettings["MemoryNo"], out MemoryNo);
            MemoryNo = MemoryNo <= 0 ? 1 : MemoryNo;
            int.TryParse(Config.AppSettings["PCIeNo"], out PCIeNo);
            PCIeNo = PCIeNo <= 0 ? 1 : PCIeNo;
            int.TryParse(Config.AppSettings["NicNo"], out NicNo);
            NicNo = NicNo < 0 ? 0 : NicNo;
            uint.TryParse(Config.AppSettings["SerialTimeout"], out SerialTimeout);
            SerialTimeout = SerialTimeout < 50 ? 100 : SerialTimeout;
            byte.TryParse(Config.AppSettings["SensorNo"], out SensorNo);
            SensorNo = SensorNo == (byte)0 ? (byte)1 : SensorNo;
            byte.TryParse(Config.AppSettings["SensorType"], out SensorType);
            SensorType = SensorType == (byte)0 ? (byte)1 : SensorType;
            int.TryParse(Config.AppSettings["UserId"], out UserId);
            UserId = UserId <= 0 ? 2 : UserId;
            if (UserId > 15)
                UserId = 15;
            short.TryParse(Config.AppSettings["LimitWatts"], out LimitWatts);
            LimitWatts = LimitWatts <= (short)0 ? (short)0 : LimitWatts;
            int.TryParse(Config.AppSettings["LimitCorrection"], out CorrectionTime);
            CorrectionTime = CorrectionTime <= 0 ? 0 : CorrectionTime;
            Action = 0x00;
            byte.TryParse(Config.AppSettings["LimitAction"], out Action);
            short.TryParse(Config.AppSettings["LimitPeriod"], out SamplingPeriod);
            SamplingPeriod = SamplingPeriod <= (short)0 ? (short)0 : SamplingPeriod;
            ReportLogFilePath = Config.AppSettings["ReportLogFilePath"].ToString();
            ReportLogFilePath = ReportLogFilePath == string.Empty ? "C:\\WcsTestUtil.txt" : ReportLogFilePath;
        }
        private enum SerialRate
        { 
             B9600 = 0,
             B19200 = 1,
             B38400 = 2,
             B57600 = 3,
             B115200 = 4,
        }
    }
}
>>>>>>> 271e5df9
<|MERGE_RESOLUTION|>--- conflicted
+++ resolved
@@ -1,5 +1,4 @@
-<<<<<<< HEAD
-﻿// Copyright © Microsoft Open Technologies, Inc.
+// Copyright ? Microsoft Open Technologies, Inc.
 // All Rights Reserved
 // Licensed under the Apache License, Version 2.0 (the "License"); 
 // you may not use this file except in compliance with the License.
@@ -157,165 +156,4 @@
              B115200 = 4,
         }
     }
-}
-=======
-﻿// Copyright © Microsoft Open Technologies, Inc.
-// All Rights Reserved
-// Licensed under the Apache License, Version 2.0 (the "License"); 
-// you may not use this file except in compliance with the License.
-// You may obtain a copy of the License at 
-// http://www.apache.org/licenses/LICENSE-2.0 
-
-// THIS CODE IS PROVIDED ON AN *AS IS* BASIS, WITHOUT WARRANTIES OR CONDITIONS OF ANY
-// KIND, EITHER EXPRESS OR IMPLIED, INCLUDING WITHOUT LIMITATION ANY IMPLIED WARRANTIES OR
-// CONDITIONS OF TITLE, FITNESS FOR A PARTICULAR PURPOSE, MERCHANTABLITY OR NON-INFRINGEMENT. 
-// See the Apache 2 License for the specific language governing permissions and limitations under the License. 
-
-namespace WcsTestUtil
-{
-    using System;
-    using Config = System.Configuration.ConfigurationManager;
-    static class ConfigLoad
-    {
-        /// <summary>
-        /// BMC User Name
-        /// </summary>
-        internal static readonly string UserName;
-        /// <summary>
-        /// BMC Password
-        /// </summary>
-        internal static readonly string Password;
-        /// <summary>
-        /// Sensor Number
-        /// </summary>
-        internal static readonly byte SensorNo;
-        /// <summary>
-        /// Sensor Type
-        /// </summary>
-        internal static readonly byte SensorType;
-        /// <summary>
-        /// User Id
-        /// </summary>
-        internal static readonly int UserId;
-        /// <summary>
-        /// Test User for User Command tests
-        /// </summary>
-        internal static readonly string SecondUser;
-        /// <summary>
-        /// Processor Number
-        /// </summary>
-        internal static readonly int ProcessorNo;
-        /// <summary>
-        /// Memory Number
-        /// </summary>
-        internal static readonly int MemoryNo;
-        /// <summary>
-        /// PCIe Number
-        /// </summary>
-        internal static readonly int PCIeNo;
-        /// <summary>
-        /// Nic Number
-        /// </summary>
-        internal static readonly int NicNo;
-        /// <summary>
-        /// Power Limit Watts
-        /// </summary>
-        internal static readonly short LimitWatts;
-        /// <summary>
-        /// Power Limit Correction Time
-        /// </summary>
-        internal static readonly int CorrectionTime;
-        /// <summary>
-        /// Power Limit Action
-        /// </summary>
-        internal static readonly byte Action;
-        /// <summary>
-        /// Power Limit SamplingPeriod
-        /// </summary>
-        internal static readonly short SamplingPeriod;
-        /// <summary>
-        /// Power Limit SamplingPeriod
-        /// </summary>
-        internal static readonly string ReportLogFilePath = "C:\\WcsTestUtil.txt";
-        internal static readonly int BaudRate = 115200;
-        internal static readonly uint SerialTimeout = 100;
-        /// <summary>
-        /// Class Constructor.
-        /// </summary>
-        static ConfigLoad()
-        {
-            UserName = Config.AppSettings["BmcUserName"].ToString();
-            UserName = UserName == string.Empty ? "admin" : UserName;
-            Password = Config.AppSettings["BmcUserKey"].ToString();
-            Password = Password == string.Empty ? "admin" : Password;
-            SecondUser = Config.AppSettings["SecondUser"].ToString();
-            SecondUser = SecondUser == string.Empty ? "TestUser" : SecondUser;
-            if (SecondUser == UserName)
-                SecondUser = (SecondUser + "1");
-            int.TryParse(Config.AppSettings["SerialSpeed"], out BaudRate);
-            SerialRate baud;
-            if(Enum.TryParse<SerialRate>(BaudRate.ToString(), out baud))
-            {
-                switch (baud)
-                {
-                    case SerialRate.B9600:
-                        BaudRate = 9600;
-                        break;
-                    case SerialRate.B19200:
-                        BaudRate = 19200;
-                        break;
-                    case SerialRate.B38400:
-                        BaudRate = 38400;
-                        break;
-                    case SerialRate.B57600:
-                        BaudRate = 57600;
-                        break;
-                    case SerialRate.B115200:
-                        BaudRate = 115200;
-                        break;
-                    default:
-                        BaudRate = 115200;
-                        break;
-                }
-            }
-            BaudRate = BaudRate < 9600 ? 115200 : BaudRate;
-            int.TryParse(Config.AppSettings["ProcessorNo"], out ProcessorNo);
-            ProcessorNo = ProcessorNo <= 0 ? 1 : ProcessorNo;
-            int.TryParse(Config.AppSettings["MemoryNo"], out MemoryNo);
-            MemoryNo = MemoryNo <= 0 ? 1 : MemoryNo;
-            int.TryParse(Config.AppSettings["PCIeNo"], out PCIeNo);
-            PCIeNo = PCIeNo <= 0 ? 1 : PCIeNo;
-            int.TryParse(Config.AppSettings["NicNo"], out NicNo);
-            NicNo = NicNo < 0 ? 0 : NicNo;
-            uint.TryParse(Config.AppSettings["SerialTimeout"], out SerialTimeout);
-            SerialTimeout = SerialTimeout < 50 ? 100 : SerialTimeout;
-            byte.TryParse(Config.AppSettings["SensorNo"], out SensorNo);
-            SensorNo = SensorNo == (byte)0 ? (byte)1 : SensorNo;
-            byte.TryParse(Config.AppSettings["SensorType"], out SensorType);
-            SensorType = SensorType == (byte)0 ? (byte)1 : SensorType;
-            int.TryParse(Config.AppSettings["UserId"], out UserId);
-            UserId = UserId <= 0 ? 2 : UserId;
-            if (UserId > 15)
-                UserId = 15;
-            short.TryParse(Config.AppSettings["LimitWatts"], out LimitWatts);
-            LimitWatts = LimitWatts <= (short)0 ? (short)0 : LimitWatts;
-            int.TryParse(Config.AppSettings["LimitCorrection"], out CorrectionTime);
-            CorrectionTime = CorrectionTime <= 0 ? 0 : CorrectionTime;
-            Action = 0x00;
-            byte.TryParse(Config.AppSettings["LimitAction"], out Action);
-            short.TryParse(Config.AppSettings["LimitPeriod"], out SamplingPeriod);
-            SamplingPeriod = SamplingPeriod <= (short)0 ? (short)0 : SamplingPeriod;
-            ReportLogFilePath = Config.AppSettings["ReportLogFilePath"].ToString();
-            ReportLogFilePath = ReportLogFilePath == string.Empty ? "C:\\WcsTestUtil.txt" : ReportLogFilePath;
-        }
-        private enum SerialRate
-        { 
-             B9600 = 0,
-             B19200 = 1,
-             B38400 = 2,
-             B57600 = 3,
-             B115200 = 4,
-        }
-    }
-}
->>>>>>> 271e5df9
+}