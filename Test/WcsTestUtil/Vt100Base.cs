--- conflicted
+++ resolved
@@ -1,5 +1,4 @@
-<<<<<<< HEAD
-﻿// Copyright © Microsoft Open Technologies, Inc.
+// Copyright ? Microsoft Open Technologies, Inc.
 // All Rights Reserved
 // Licensed under the Apache License, Version 2.0 (the "License"); 
 // you may not use this file except in compliance with the License.
@@ -956,964 +955,4 @@
         #endregion
         #endregion
     }   
-}
-=======
-﻿// Copyright © Microsoft Open Technologies, Inc.
-// All Rights Reserved
-// Licensed under the Apache License, Version 2.0 (the "License"); 
-// you may not use this file except in compliance with the License.
-// You may obtain a copy of the License at 
-// http://www.apache.org/licenses/LICENSE-2.0 
-
-// THIS CODE IS PROVIDED ON AN *AS IS* BASIS, WITHOUT WARRANTIES OR CONDITIONS OF ANY
-// KIND, EITHER EXPRESS OR IMPLIED, INCLUDING WITHOUT LIMITATION ANY IMPLIED WARRANTIES OR
-// CONDITIONS OF TITLE, FITNESS FOR A PARTICULAR PURPOSE, MERCHANTABLITY OR NON-INFRINGEMENT. 
-// See the Apache 2 License for the specific language governing permissions and limitations under the License. 
-
-namespace WcsTestUtil
-{
-    using System;
-    using System.Linq;
-    using System.Text;
-    using System.Diagnostics;
-    using System.Collections.Generic;
-    /// <summary>
-    /// WCS CLI VT100 Escape Sequence Baseclass
-    /// </summary>
-    abstract class Vt100Base
-    {
-        /// <summary>
-        /// cursor position tracker
-        /// </summary>
-        private int _posTop = 0;
-        /// <summary>
-        /// cursor position tracker
-        /// </summary>
-        private int _posLeft = 0;
-        /// <summary>
-        /// cache locker, lock object for incrementing 
-        /// position integers
-        /// </summary>
-        private object _locker = new object();
-        /// <summary>
-        /// VT100 escape character byte
-        /// </summary>
-        private const byte esc = 0x1B;
-        /// <summary>
-        /// VT100 bracket charactor byte
-        /// </summary>
-        private const byte bracket = 0x5B;
-        /// <summary>
-        /// VT100 value separator byte
-        /// </summary>
-        private const byte separator = 0x3B;
-        /// <summary>
-        /// Default background color
-        /// </summary>
-        private ConsoleColor previousBackground = ConsoleColor.Black;
-        /// <summary>
-        /// Default background color
-        /// </summary>
-        private ConsoleColor previousForground = ConsoleColor.Gray;
-        /// <summary>
-        /// unreconciled bytes from previous payload.
-        /// </summary>
-        private byte[] previous = new byte[0];
-        /// <summary>
-        /// Counter for processed data in the 
-        /// SplitAnsiEscape method.
-        /// </summary>
-        private int _watcher = 0;
-        /// <summary>
-        /// Signals Intensity was set
-        /// </summary>
-        private bool intensity = false;
-        /// <summary>
-        /// Word wrap enable
-        /// </summary>
-        private bool wordwrap = false;
-        /// <summary>
-        /// Signals colors have been reversed.
-        /// </summary>
-        private bool reversed = false;
-        /// <summary>
-        /// Counter for processed data in the 
-        /// FilterAnsiEscape method.
-        /// </summary>
-        private int Watcher
-        {
-            get { return this._watcher; }
-            set { this._watcher = value; }
-        }
-        /// <summary>
-        /// Cursor Top Position Tracker
-        /// </summary>
-        protected int PositionTop
-        {
-            get { lock (_locker) { return this._posTop; } }
-            set { lock (_locker) { this._posTop = SetTopPosition(value); } }
-        }
-        /// <summary>
-        /// Cursor Left Position Tracker
-        /// </summary>
-        protected int PositionLeft
-        {
-            get { lock (_locker) { return this._posLeft; } }
-            set { lock (_locker) { this._posLeft = SetLeftPosition(value); } }
-        }
-        /// <summary>
-        /// Sets Position Left Tracker and ensures tracker is within
-        /// the Buffer ranges
-        /// </summary>
-        private int SetLeftPosition(int position)
-        {
-            if (position == Console.WindowWidth)
-                position = (Console.WindowWidth - 1);
-            if (position < 0)
-                return 0;
-            else
-                return position;
-        }
-        /// <summary>
-        /// Sets Position Top Tracker and ensures tracker is within
-        /// the Buffer ranges
-        /// </summary>
-        private int SetTopPosition(int position)
-        {
-            if (position == Console.WindowHeight)
-                position = (Console.WindowHeight - 1);
-            if (position < 0)
-                return 0;
-            else
-                return position;
-        }
-        /// <summary>
-        /// default encoding
-        /// </summary>
-        internal Encoding encode = Encoding.ASCII;
-        /// <summary>
-        /// Initialize Class
-        /// </summary>
-        internal Vt100Base()
-        {
-            encode = Encoding.GetEncoding(437);
-        }
-        /// <summary>
-        /// Extracts VT100/ANSI escape sequences from the raw byte array 
-        /// </summary>
-        /// <param name="data"></param>
-        internal void SplitAnsiEscape(byte[] data)
-        {
-            int prevLen = previous.Length;
-            // if there were previous bytes, append 
-            // new data.
-            if (prevLen > 0)
-            {
-                Array.Resize<byte>(ref previous, (prevLen + data.Length));
-                Buffer.BlockCopy(data, 0, previous, prevLen, data.Length);
-                // processing data should be the resized previous array.
-                data = previous;
-            }
-            previous = new byte[0] { };
-            List<byte> screenTxt = new List<byte>();
-            // indicates escape sequence end
-            // was found within the byte array.
-            bool foundEscEnd = false;
-            for (int i = 0; i < data.Length; i++)
-            {
-                if (data[i] == esc)
-                {
-                    // signal end of escape sequence
-                    // has not been found.
-                    foundEscEnd = false;
-                    // if cannot read the next byte due to lenght, previous will catch on the next pass.
-                    if (i + 1 < data.Length)
-                    {
-                        // if the next symbol is a bracket, it's not a VT100 escape sequence we care about.
-                        if (data[i + 1] == bracket)
-                        {
-                            for (int x = i; x < data.Length; x++)
-                            {
-                                if ((data[x] >= 0x41 && data[x] <= 0x5A)
-                                    || (data[x] >= 0x61 && data[x] <= 0x7A)) // search for A-Z && a - z ir 00 TODO:
-                                {
-                                    List<byte> payload = new List<byte>();
-                                    for (; i <= x; i++)
-                                    {
-                                        // drop none ANSI charactors
-                                        if (data[i] >= 0x1B && data[i] <= 0x7E)
-                                        {
-                                            payload.Add(data[i]);
-                                        }
-                                    }
-                                    if (payload.Count > 0)
-                                    {
-                                        // Post the current string data in position
-                                        OutPutString(screenTxt.ToArray());
-                                        // clear the string list, to prevent duplicaiton
-                                        screenTxt.Clear();
-                                        // execute the Vt100 escape sequence
-                                        EscapeSeqAction(payload.ToArray());
-                                    }
-                                    i = x;
-                                    foundEscEnd = true;
-                                    // break loop.
-                                    x = data.Length;
-                                }
-                            }
-                        }
-                        else // treat byte as screen text
-                        {
-                            screenTxt.Add(data[i]);
-                            foundEscEnd = true;
-                        }
-                    }
-                    if (!foundEscEnd)
-                    {
-                        List<byte> unPocessed = new List<byte>();
-                        for (int z = i; z < data.Length; z++)
-                        {
-                            // drop none ANSI charactors
-                            if (data[z] >= 0x1B && data[z] <= 0x7E)
-                            {
-                                unPocessed.Add(data[z]);
-                            }
-                            else
-                            { 
-                                Debug.WriteLine("Dropping: " + SharedFunc.ByteToHexString(data[z]));
-                            }
-                        }
-                        previous = new byte[unPocessed.Count];
-                        Buffer.BlockCopy(data, i, previous, 0, unPocessed.Count);
-                        i = data.Length;
-                    }
-                }
-                else
-                {
-                    screenTxt.Add(data[i]);
-                }
-                OutPutString(screenTxt.ToArray());
-                screenTxt.Clear();
-            }
-        }
-        /// <summary>
-        /// Writes Console Output
-        /// </summary>
-        private void OutPutString(byte[] screenTxt)
-        {
-            if (screenTxt.Count() > 0)
-            {
-                Console.Write(string.Format(encode.GetString(screenTxt)));
-            }
-        }
-        /// <summary>
-        /// Executes the action defined by the VT100/ANSI escape sequence
-        /// </summary>
-        private void EscapeSeqAction(byte[] payload)
-        {
-            Debug.WriteLine(string.Format("Payload: {0} Data: {1}",
-                SharedFunc.ByteArrayToHexString(payload),
-                Encoding.ASCII.GetString(payload)));
-            int lenght = payload.Length;
-            string data = string.Empty;
-            int num = 0, index = 2;
-            // determine whether to lookup two digits or 1
-            if (lenght == 4)
-                index = 1;
-            //Debug.Assert(payload[0] == esc && payload[1] == bracket);
-            if (lenght >= 3)
-            {
-                // Extract the data portion of the payload
-                data = encode.GetString(payload, 2, (lenght - 3));
-                // split the data into strings
-                string[] vars = data.Split(';');
-                // function code byte
-                byte func = payload[lenght - 1];
-                #region Text Attributes <Esc> m
-                if (func == 0x6D) // func: m
-                {
-                    if (lenght == 3)
-                    {
-                        // Esc[m  Turn off character attributes 
-                        RestAttributes();
-                    }
-                    else
-                    {
-                        foreach (string var in vars)
-                        {
-                            if (int.TryParse(var, out num))
-                            {
-                                if (num < 10)
-                                {
-                                    switch (num)
-                                    {
-                                        case 0:     // Esc[0m	Turn off character attributes 
-                                            RestAttributes();
-                                            break;
-                                        case 1:     // Esc[1m 	Turn bold mode on 
-                                            NativeMethods.AddIntensity();
-                                            intensity = true;
-                                            break;
-                                        case 2:     // Esc[2m 	Turn low intensity mode on 
-                                            NativeMethods.RemoveIntensity();
-                                            intensity = false;
-                                            break;
-                                        case 3:     // Esc[3m 	Standout.
-                                            NativeMethods.AddIntensity();
-                                            intensity = true;
-                                            break;
-                                        case 4:     // Esc[4m 	Turn underline mode on 
-                                            Debug.WriteLine(string.Format("Turn underline mode on"));
-                                            break;
-                                        case 5:     // Esc[5m 	Turn blinking mode on
-                                            Debug.WriteLine(string.Format("Turn blinking mode on"));
-                                            break;
-                                        case 7:     // Esc[7m 	Turn reverse video on 
-                                            RollColors();
-                                            reversed = true;
-                                            break;
-                                        case 8:     // Esc[8m 	Turn invisible text mode on 
-                                            InvisibleText();
-                                            break;
-                                        default:
-                                            Debug.WriteLine(string.Format("Unknown m number: {0}", num));
-                                            break;
-                                    }
-                                }
-                                else if (num >= 30 && num <= 49)
-                                {
-                                    switch (num)
-                                    {
-                                        case 30: // black foreground
-                                            SetForegroundColor(ConsoleColor.Black);
-                                            break;
-                                        case 31: // red foreground
-                                            SetForegroundColor(ConsoleColor.Red);
-                                            break;
-                                        case 32: // green foreground
-                                            SetForegroundColor(ConsoleColor.Green);
-                                            break;
-                                        case 33: // yellow foreground
-                                            SetForegroundColor(ConsoleColor.Yellow);
-                                            break;
-                                        case 34: // blue foreground
-                                            SetForegroundColor(ConsoleColor.Blue);
-                                            break;
-                                        case 35: // magenta foreground
-                                            SetForegroundColor(ConsoleColor.Magenta);
-                                            break;
-                                        case 36: // cyan foreground
-                                            SetForegroundColor(ConsoleColor.Cyan);
-                                            break;
-                                        case 37: // white foreground
-                                            SetForegroundColor(ConsoleColor.White);
-                                            break;
-                                        case 39: // default foreground
-                                            SetForegroundColor(ConsoleColor.Gray);
-                                            break;
-                                        case 40: // black background
-                                            SetBackgroundColor(ConsoleColor.Black);
-                                            break;
-                                        case 41: // red background
-                                            SetBackgroundColor(ConsoleColor.Red);
-                                            break;
-                                        case 42: // green background
-                                            SetBackgroundColor(ConsoleColor.Green);
-                                            break;
-                                        case 43: // yellow background
-                                            SetBackgroundColor(ConsoleColor.Yellow);
-                                            break;
-                                        case 44: // blue background
-                                            SetBackgroundColor(ConsoleColor.Blue);
-                                            break;
-                                        case 45: // magenta background
-                                            SetBackgroundColor(ConsoleColor.Magenta);
-                                            break;
-                                        case 46: // cyan background
-                                            SetBackgroundColor(ConsoleColor.Cyan);
-                                            break;
-                                        case 47: // white background
-                                            SetBackgroundColor(ConsoleColor.Gray);
-                                            break;
-                                        case 49: // default background
-                                            SetBackgroundColor(ConsoleColor.Black);
-                                            break;
-                                        default:
-                                            Debug.WriteLine(string.Format("Unknown Color change: {0} Data: {1}",
-                                                SharedFunc.ByteArrayToHexString(payload), Encoding.ASCII.GetString(payload)));
-                                            break;
-                                    }
-                                }
-                                else
-                                {
-                                    Debug.WriteLine(string.Format("Uable to Parse Number in: {0} Data: {1}",
-                                        SharedFunc.ByteArrayToHexString(payload), Encoding.ASCII.GetString(payload)));
-                                }
-                            }
-                            else
-                            {
-                                Debug.WriteLine(string.Format("Unable to parse: {0} Data: {1}",
-                                    SharedFunc.ByteArrayToHexString(payload), Encoding.ASCII.GetString(payload)));
-                            }
-                        }
-                    }
-                }
-                #endregion
-                #region Cursor Position  <Esc> A - G Or <Esc> f
-                else if ((func >= 0x41 && func <= 0x48)
-                    || (func == 0x66))
-                {
-                    int left = PositionLeft;
-                    int top = PositionTop;
-                    if (lenght == 3)
-                    {
-                        switch (func)
-                        {
-                            case 0x66:
-                            case 0x48:
-                                SetCursorPosition(0, 0);
-                                break;
-                            default:
-                                Debug.WriteLine(string.Format("Error converting to cursor move: {0} Data {1}: ",
-                                    SharedFunc.ByteArrayToHexString(payload), Encoding.ASCII.GetString(payload)));
-                                break;
-                        }
-                    }
-                    else if (lenght > 3 && (func == 0x48 || func == 0x66))
-                    {
-                        if (vars.Count() > 1)
-                        {
-                            if (int.TryParse(vars[0], out top) && int.TryParse(vars[1], out left))
-                            {
-                                // remove 1 for zero based offset
-                                SetCursorPosition((top - 1), (left - 1));
-                            }
-                            else
-                            {
-                                Debug.WriteLine(string.Format("Error converting to cursor move: {0} Data {1}: ",
-                                    SharedFunc.ByteArrayToHexString(payload), Encoding.ASCII.GetString(payload)));
-                            }
-                        }
-                        else if (int.TryParse(vars[0], out top))
-                        {
-                            // remove 1 for zero based offset
-                            left = Console.CursorLeft;
-                            SetCursorPosition((top - 1), left);
-                        }
-                        else
-                        {
-                            Debug.WriteLine(string.Format("Error converting to cursor move: {0} Data {1}: ",
-                                SharedFunc.ByteArrayToHexString(payload), Encoding.ASCII.GetString(payload)));
-                        }
-                    }
-                    else if (lenght > 3 && (func >= 0x41 && func <= 0x44)) // Move cursor up n lines 
-                    {
-                        Direction dir = Direction.Invalid;
-                        List<int> dirs = new List<int>();
-                        foreach (string var in vars)
-                        {
-                            if (int.TryParse(var, out num))
-                            {
-                                dirs.Add(num);
-                            }
-                        }
-                        switch (func)
-                        {
-                            case 0x41:
-                                dir = Direction.Up;
-                                break;
-                            case 0x42:
-                                dir = Direction.Down;
-                                break;
-                            case 0x43:
-                                dir = Direction.Right;
-                                break;
-                            case 0x44:
-                                dir = Direction.Left;
-                                break;
-                            default:
-                                Debug.WriteLine(string.Format("Unknown Direction: {0} Data {1}: ",
-                                    SharedFunc.ByteArrayToHexString(payload), Encoding.ASCII.GetString(payload)));
-                                break;
-                        }
-                        if (dirs.Count > 0 && dir != Direction.Invalid)
-                            DirectionalMove(dirs.ToArray(), dir);
-                    }
-                    else
-                    {
-                        Debug.WriteLine(string.Format("Move/Tab unknown: {0}  Bytes: {1} Data {2}: ", lenght,
-                            SharedFunc.ByteArrayToHexString(payload), Encoding.ASCII.GetString(payload)));
-                    }
-                }
-                #endregion
-                #region Set Console Mode <Esc>=h
-                else if (func == 0x68)
-                {
-                    // set mode
-                    if (payload[2] == 0x3D)
-                    {
-                        foreach (string var in vars)
-                        {
-                            if (int.TryParse(var.Substring(1), out num))
-                            {
-                                switch (num)
-                                {
-                                    case 0:     // 0	40 x 25 monochrome (text) 
-                                        SetConsoleSize(40, 25);
-                                        SetConsoleBufferSize(40, 25);
-                                        break;
-                                    case 1:     // 1	40 x 25 color (text) 
-                                        SetConsoleSize(40, 25);
-                                        SetConsoleBufferSize(40, 25);
-                                        break;
-                                    case 2:     // 2	80 x 25 monochrome (text) 
-                                        SetConsoleSize(80, 25);
-                                        SetConsoleBufferSize(80, 25);
-                                        break;
-                                    case 3:     // 3	80 x 25 color (text) 
-                                        SetConsoleSize(80, 25);
-                                        SetConsoleBufferSize(80, 25);
-                                        break;
-                                    case 7:     // 7	Enables line wrapping 
-                                        NativeMethods.EnableWordWrap();
-                                        wordwrap = true;
-                                        break;
-                                    case 4:     // 4	320 x 200 4-color (graphics)
-                                    case 5:     // 5	320 x 200 monochrome (graphics)
-                                    case 6:     // 6	640 x 200 monochrome (graphics)
-                                    case 13:    // 13	320 x 200 color (graphics) 
-                                    case 14:    // 14	640 x 200 color (16-color graphics) 
-                                    case 15:    // 15	640 x 350 monochrome (2-color graphics) 
-                                    case 16:    // 16	640 x 350 color (16-color graphics) 
-                                    case 17:    // 17	640 x 480 monochrome (2-color graphics) 
-                                    case 18:    // 18	640 x 480 color (16-color graphics) 
-                                    case 19:    // 19	320 x 200 color (256-color graphics) 
-                                        Debug.WriteLine(string.Format("Set Mode Graphics Mode Un-supported: {0}  Number: {1} Data {2}: ", num,
-                                        SharedFunc.ByteArrayToHexString(payload), Encoding.ASCII.GetString(payload)));
-                                        break;
-                                    default:
-                                        Debug.WriteLine(string.Format("Set Mode <ESC>[= num.  Unknown num: {0}  Number: {1} Data {2}: ", num,
-                                        SharedFunc.ByteArrayToHexString(payload), Encoding.ASCII.GetString(payload)));
-                                        break;
-                                }
-                            }
-                            else
-                            {
-                                Debug.WriteLine(string.Format("Set Mode <ESC>[= num.  Unable to convert num: {0}  Lenght: {1} Data {2}: ", lenght,
-                                SharedFunc.ByteArrayToHexString(payload), Encoding.ASCII.GetString(payload)));
-                            }
-                        }
-                    }
-                    else
-                    {
-                        Debug.WriteLine(string.Format("Set Mode <ESC>[= num.  3rd char not = symbol: {0}  Lenght: {1} Data {2}: ", lenght,
-                        SharedFunc.ByteArrayToHexString(payload), Encoding.ASCII.GetString(payload)));
-                    }
-                }
-                #endregion
-                #region Clear Line <Esc> J & <Esc> K
-                else if (func == 0x4A) // J
-                {
-                    //Erase Down		<ESC>[J
-                    //Erases the screen from the current position down to the bottom of the screen.
-                    if (lenght == 3)
-                    {
-                        ClearToDirection(Direction.Down);
-                    }
-                    else
-                    {
-                        foreach (string var in vars)
-                        {
-                            if (int.TryParse(var, out num))
-                            {
-                                switch (num)
-                                {
-                                    case 0:
-                                        //Erase Up		<ESC>[0J
-                                        //Erases the screen from the current position up to the end the screen. 
-                                        ClearToDirection(Direction.Down);
-                                        break;
-                                    case 1:
-                                        //Erase Up		<ESC>[1J
-                                        //Erases the screen from the current line up to the top of the screen. 
-                                        ClearToDirection(Direction.Up);
-                                        break;
-                                    case 2:
-                                        //Erase Screen		<ESC>[2J
-                                        //Erases the screen with the background color and moves the cursor to home. 
-                                        Clear();
-                                        // reset the cursor position
-                                        SetCursorPosition(0, 0);
-                                        break;
-                                    default:
-                                        Debug.WriteLine(string.Format("Erase Screen <ESC>[num J unknown num: {0}  Num: {1} Data: {2} ", num,
-                                        SharedFunc.ByteArrayToHexString(payload), Encoding.ASCII.GetString(payload)));
-                                        break;
-                                }
-                            }
-                            else
-                            {
-                                Debug.WriteLine(string.Format("Erase Line <ESC> J unable to convert number: {0}  Bytes: {1} Data: {2}, {3} ", lenght,
-                                SharedFunc.ByteArrayToHexString(payload), Encoding.ASCII.GetString(payload), index));
-                            }
-                        }
-                    }
-                }
-                else if (func == 0x4B) // K
-                {
-                    //Erases from the current cursor position to the end of the current line. 
-                    if (lenght == 3)
-                    {
-                        //Erase End of Line	<ESC>[K
-                        ClearToDirection(Direction.Right);
-                    }
-                    else
-                    {
-                        foreach (string var in vars)
-                        {
-                            if (int.TryParse(var, out num))
-                            {
-                                switch (num)
-                                {
-                                    case 0:
-                                        ClearToDirection(Direction.Right);
-                                        break;
-                                    case 1:
-                                        ClearToDirection(Direction.Left);
-                                        break;
-                                    case 2:
-                                        ClearLine();
-                                        break;
-                                    default:
-                                        Debug.WriteLine(string.Format("Erase Screen <ESC>[num K unknown num: {0}  Num: {1} Data {2}: ", num,
-                                        SharedFunc.ByteArrayToHexString(payload), Encoding.ASCII.GetString(payload)));
-                                        break;
-                                }
-                            }
-                            else
-                            {
-                                Debug.WriteLine(string.Format("Erase Line <ESC>[ K unable to convert number: {0}  Bytes: {1} Data {2}: ", lenght,
-                                SharedFunc.ByteArrayToHexString(payload), Encoding.ASCII.GetString(payload)));
-                            }
-                        }
-                    }
-                }
-                else
-                {
-                    Debug.WriteLine(string.Format("Erase Line <ESC>[ ?? unable to convert function: {0}  Bytes: {1} Data {2}: ", lenght,
-                    SharedFunc.ByteArrayToHexString(payload), Encoding.ASCII.GetString(payload)));
-                }
-                #endregion
-            }
-            else
-            {
-                Debug.WriteLine(string.Format("Malformed function lenght: {0}  Bytes: {1} Data {2}: ", lenght,
-                SharedFunc.ByteArrayToHexString(payload), Encoding.ASCII.GetString(payload)));
-            }
-        }
-        /// <summary>
-        /// Resets all text attributes
-        /// </summary>
-        private void RestAttributes()
-        {
-            // turn off intensity.
-            if (intensity)
-            {
-                NativeMethods.RemoveIntensity();
-                intensity = false;
-            }
-            // Disable word-wrap.
-            if (wordwrap)
-            {
-                NativeMethods.DisableWordWrap();
-                wordwrap = false;
-            }
-            // if reversed, roll colors back
-            if (reversed)
-            {
-                RollColors();
-                reversed = false;
-            }
-            // Reset console colors to their defaults.
-            Console.ResetColor();
-        }
-        /// <summary>
-        /// Reverses forground and background colors.
-        /// </summary>
-        private void RollColors()
-        {
-            ConsoleColor forground = Console.ForegroundColor;
-            ConsoleColor background = Console.BackgroundColor;
-            // set background to foreground
-            Console.BackgroundColor = forground;
-            // set forground to background.
-            Console.ForegroundColor = background;
-        }
-        /// <summary>
-        /// Sets Forground the same as background
-        /// </summary>
-        private void InvisibleText()
-        {
-            SetForegroundColor(Console.BackgroundColor);
-        }
-        #region Console Commands
-        #region Console/Buffer Size
-        /// <summary>
-        /// Get the Current Console Window Size
-        /// </summary>
-        protected void GetConsoleSize(out int width, out int height)
-        {
-            width = Console.WindowWidth;
-            height = Console.WindowHeight;
-        }
-        /// <summary>
-        /// Set the Console Window Size
-        /// </summary>
-        protected void SetConsoleSize(int width, int height)
-        {
-            Console.SetWindowSize(width, height);
-        }
-        /// <summary>
-        /// Get the Console Buffer Size
-        /// </summary>
-        protected void GetConsoleBufferSize(out int width, out int height)
-        {
-            width = Console.BufferWidth;
-            height = Console.BufferHeight;
-        }
-        /// <summary>
-        /// Get the Console Buffer Size
-        /// </summary>
-        protected void SetConsoleBufferSize(int width, int height)
-        {
-            Console.SetBufferSize(width, height);
-        }
-        #endregion
-        #region Cursor Position
-        /// <summary>
-        /// Get the Current Console Cursor position
-        /// </summary>
-        protected void GetCursorPosition(out int left, out int top)
-        {
-            left = Console.CursorLeft;
-            top = Console.CursorTop;
-        }
-        /// <summary>
-        /// Moves the console cursor in the direction specified, by the 
-        /// numbers specified
-        /// </summary>
-        protected void DirectionalMove(int[] nums, Direction dir)
-        {
-            foreach (int num in nums)
-            {
-                switch (dir)
-                {
-                    case Direction.Up:
-                        SetCursorUp(num);
-                        break;
-                    case Direction.Down:
-                        SetCursorDown(num);
-                        break;
-                    case Direction.Left:
-                        SetCursorBack(num);
-                        break;
-                    case Direction.Right:
-                        SetCursorForward(num);
-                        break;
-                    case Direction.Invalid:
-                    default:
-                        Debug.WriteLine(string.Format("Unknown Cursor Movement: {0} Direction: {1}", "DirectionalMove", dir.ToString()));
-                        break;
-                }
-            }
-        }
-        /// <summary>
-        /// Cursor Directions
-        /// </summary>
-        protected enum Direction
-        {
-            Up,
-            Down,
-            Left,
-            Right,
-            Invalid
-        }
-        /// <summary>
-        /// Sets the position of the cursor.
-        /// Parameters:
-        ///   left:
-        ///     The column position of the cursor.
-        ///
-        ///   top:
-        ///     The row position of the cursor.
-        /// </summary>
-        protected virtual void SetCursorPosition(int top, int left)
-        {
-            PositionTop = top;
-            PositionLeft = left;
-            //Console.CursorLeft = PositionLeft;
-            //Console.CursorTop = PositionTop;
-            Console.SetCursorPosition(PositionLeft, PositionTop);
-        }
-        /// <summary>
-        /// Sets the position of the cursor.
-        /// Parameters:
-        ///   top:
-        ///     The row position of the cursor.
-        /// </summary>
-        protected virtual void SetCursorUp(int top)
-        {
-            PositionTop = (Console.CursorTop - top);
-            SetCursorPosition(Console.CursorLeft, PositionTop);
-        }
-        /// <summary>
-        /// Sets the position of the cursor.
-        /// Parameters:
-        ///   top:
-        ///     The row position of the cursor.
-        /// </summary>
-        protected virtual void SetCursorDown(int top)
-        {
-            PositionTop = (Console.CursorTop + top);
-            Console.SetCursorPosition(Console.CursorLeft, PositionTop);
-        }
-        /// <summary>
-        /// Sets the position of the cursor.
-        /// Parameters:
-        ///   left:
-        ///     The column position of the cursor.
-        /// </summary>
-        protected virtual void SetCursorForward(int left)
-        {
-            PositionLeft = (Console.CursorLeft + left);
-            Console.SetCursorPosition(PositionLeft, Console.CursorTop);
-        }
-        /// <summary>
-        /// Sets the position of the cursor.
-        /// Parameters:
-        ///   left:
-        ///     The column position of the cursor.
-        /// </summary>
-        protected virtual void SetCursorBack(int left)
-        {
-            PositionLeft = (Console.CursorLeft - left);
-            Console.SetCursorPosition(PositionLeft, Console.CursorTop);
-        }
-        #endregion
-        #region Color
-        /// <summary>
-        /// Sets the console forground color
-        /// </summary>
-        protected virtual void SetForegroundColor(ConsoleColor color)
-        {
-            previousForground = color;
-            Console.ForegroundColor = color;
-        }
-        /// <summary>
-        /// Sets the console background color
-        /// </summary>
-        protected virtual void SetBackgroundColor(ConsoleColor color)
-        {
-            previousBackground = color;
-            Console.BackgroundColor = color;
-        }
-        #endregion
-        #region Clear
-        /// <summary>
-        /// Clear the entire console
-        /// </summary>
-        protected virtual void Clear()
-        {
-            Console.Clear();
-        }
-        /// <summary>
-        /// Clear Console to the beginging of the line to the end of line
-        /// </summary>
-        protected virtual void ClearLine()
-        {
-            // set start of line
-            PositionLeft = Console.CursorLeft;
-            // set to start of line
-            Console.CursorLeft = 0;
-            // clear to the right.
-            ClearToDirection(Direction.Right);
-            // set to start of line
-            Console.CursorLeft = PositionLeft;
-            PositionTop = Console.CursorTop;
-            PositionLeft = Console.CursorLeft;
-        }
-        /// <summary>
-        /// Clear Console to the current position to the end of line
-        /// </summary>
-        protected virtual void ClearToDirection(Direction dir)
-        {
-            PositionTop = Console.CursorTop;
-            PositionLeft = Console.CursorLeft;
-            // capture current cursor positions.
-            int originalLeft = PositionLeft;
-            int originalTop = PositionTop;
-            switch (dir)
-            {
-                case Direction.Up:
-                    // move the cursor to the top
-                    SetCursorPosition(0, 0);
-                    // Erase from the current line position to the top of the screen
-                    for (int i = 0; i <= originalTop; i++)
-                    {
-                        for (int x = 0; x < Console.WindowHeight; x++)
-                        {
-                            Console.Write(" ");
-                        }
-                        SetCursorPosition(i, 0);
-                    }
-                    // set the cursor back to the original row
-                    // reset the cursor left to the begining of the line
-                    SetCursorPosition(originalTop, originalLeft);
-                    break;
-                case Direction.Down:
-                    // Erase from the current line position to the bottom of the screen
-                    for (int i = originalTop; i <= Console.WindowHeight; i++)
-                    {
-                        Console.CursorLeft = 0;
-                        for (int x = 0; x <= Console.WindowWidth; x++)
-                        {
-                            Console.Write(" ");
-                        }
-                        SetCursorPosition(i, 0);
-                    }
-                    // set the cursor back to the original row
-                    // reset the cursor left to the begining of the line
-                    SetCursorPosition(originalTop, originalLeft);
-                    break;
-                case Direction.Left:
-                    // set cursor to begining of line
-                    SetCursorPosition(originalTop, 0);
-                    // shift cursor to known left position
-                    for (int i = 0; i < PositionLeft; i++)
-                    {
-                        // overwrite with nothing (erase).
-                        Console.Write(" ");
-                    }
-                    SetCursorPosition(originalTop, originalLeft);
-                    break;
-                case Direction.Right:
-                    // from current position to the width of the console,
-                    // write nothing
-                    for (int i = originalLeft; i <= Console.WindowWidth; i++)
-                    {
-                        Console.Write(" ");
-                    }
-                    // set the cursor back to origin.
-                    SetCursorPosition(originalTop, originalLeft);
-                    break;
-                case Direction.Invalid:
-                default:
-                    Debug.WriteLine(string.Format("Unknow erase comamnd: {0}  ", dir.ToString()));
-                    break;
-            }
-        }
-        #endregion
-        #endregion
-    }   
-}
->>>>>>> 271e5df9
+}